--- conflicted
+++ resolved
@@ -61,11 +61,7 @@
     outs[offset] = tmp;
 }
 
-<<<<<<< HEAD
-kernel void flSeq4Forward(
-=======
 kernel void flSeq48Forward(
->>>>>>> 4969db6a
     const device float4 * outsPrev,
     const device float4 * weights,
     const device float * biases,
@@ -127,8 +123,6 @@
     }
 }
 
-<<<<<<< HEAD
-=======
 kernel void flSeq4Forward(
     const device float4 * outsPrev,
     const device float4 * weights,
@@ -182,7 +176,6 @@
     outs[offset] = tmp[0] + tmp[1] + tmp[2] + tmp[3] + biases[depth];
 }
 
->>>>>>> 4969db6a
 kernel void flSeqBackward(
     const device float * delta,
     const device float * weights,
@@ -246,11 +239,7 @@
     }
 }
 
-<<<<<<< HEAD
-kernel void flSeq4Backward(
-=======
 kernel void flSeq48Backward(
->>>>>>> 4969db6a
     const device float * delta,
     const device float4 * weights,
     constant uint * pNbNeurons,
@@ -326,8 +315,6 @@
     }
 }
 
-<<<<<<< HEAD
-=======
 kernel void flSeq4Backward(
     const device float * delta,
     const device float4 * weights,
@@ -391,7 +378,6 @@
     }
 }
 
->>>>>>> 4969db6a
 kernel void flSeqBatchDerWeights(
     const device float * outsPrev,
     const device float * delta,
