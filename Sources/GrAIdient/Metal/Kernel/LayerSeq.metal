//
// LayerSeq.metal
// GrAIdient
//
// Created by Jean-François Reboud on 27/02/2023.
//

#include <metal_stdlib>
using namespace metal;

kernel void avgPoolSeqForward(
    const device float * outsPrev,
    constant uint * pNbNeurons,
    constant uint * pNbBatch,
    constant uint * pSequence,
    device float * outs,
    uint2 id [[ thread_position_in_grid ]])
{
    uint nbNeurons;
    uint nbBatch;
    uint sequence;
    
    if (pNbNeurons && pNbBatch && pSequence &&
        outsPrev && outs)
    {
        nbNeurons = *pNbNeurons;
        nbBatch = *pNbBatch;
        sequence = *pSequence;
    }
    else
        return ;
    
    uint depth = id[0];
    uint elem = id[1];
    
    if (depth >= nbNeurons || elem >= nbBatch)
    {
        return ;
    }
    
    float tmp = 0.0;
    for (uint seq=0; seq<sequence; seq++)
    {
        uint offsetPrev = depth + nbNeurons * seq + sequence * nbNeurons * elem;
        tmp += outsPrev[offsetPrev];
    }
    tmp /= sequence;
    
    uint offset = depth + nbNeurons * elem;
    outs[offset] = tmp;
}

kernel void avgPoolSeqBackward(
    const device float * delta,
    constant uint * pNbNeurons,
    constant uint * pNbBatch,
    constant uint * pSequence,
    constant uint * pDirty,
    device float * deltaPrev,
    uint2 id [[ thread_position_in_grid ]])
{
    uint nbNeurons;
    uint nbBatch;
    uint sequence;
    uint dirty;
    
    if (pNbNeurons && pNbBatch && pSequence && pDirty &&
        delta && deltaPrev)
    {
        nbNeurons = *pNbNeurons;
        nbBatch = *pNbBatch;
        sequence = *pSequence;
        dirty = *pDirty;
    }
    else
        return ;
    
    uint depth = id[0];
    uint elem = id[1] / sequence;
    uint seq = id[1] % sequence;
    
    if (depth >= nbNeurons || elem >= nbBatch || seq >= sequence)
    {
        return ;
    }
    
    uint offset = depth + nbNeurons * elem;
    float deltaCur = delta[offset];
    
    uint offsetPrev = depth + nbNeurons * seq + sequence * nbNeurons * elem;
    if (dirty)
    {
        deltaPrev[offsetPrev] = deltaCur / sequence;
    }
    else
    {
        deltaPrev[offsetPrev] += deltaCur / sequence;
    }
}

kernel void selectSeqForward(
    const device float * outsPrev,
    constant uint * pNbNeurons,
    constant uint * pTargetSeq,
    constant uint * pNbBatch,
    constant uint * pSequence,
    device float * outs,
    uint2 id [[ thread_position_in_grid ]])
{
    uint targetSeq;
    uint nbNeurons;
    uint nbBatch;
    uint sequence;
    
    if (pTargetSeq && pNbNeurons && pNbBatch && pSequence &&
        outsPrev && outs)
    {
        targetSeq = *pTargetSeq;
        nbNeurons = *pNbNeurons;
        nbBatch = *pNbBatch;
        sequence = *pSequence;
    }
    else
        return ;
    
    uint depth = id[0];
    uint elem = id[1];
    
    if (depth >= nbNeurons || elem >= nbBatch)
    {
        return ;
    }
    
    uint offset = depth + nbNeurons * elem;
    uint offsetPrev = depth +
        nbNeurons * targetSeq + sequence * nbNeurons * elem;
    outs[offset] = outsPrev[offsetPrev];
}

kernel void selectSeqBackward(
    const device float * delta,
    constant uint * pNbNeurons,
    constant uint * pTargetSeq,
    constant uint * pNbBatch,
    constant uint * pSequence,
    device float * deltaPrev,
    uint2 id [[ thread_position_in_grid ]])
{
    uint nbNeurons;
    uint nbBatch;
    uint sequence;
    uint targetSeq;
    
    if (pNbNeurons && pTargetSeq && pNbBatch && pSequence &&
        deltaPrev && delta)
    {
        targetSeq = *pTargetSeq;
        nbNeurons = *pNbNeurons;
        nbBatch = *pNbBatch;
        sequence = *pSequence;
    }
    else
        return ;
    
    uint depth = id[0];
    uint elem = id[1];
    
    if (depth >= nbNeurons || elem >= nbBatch)
    {
        return ;
    }
    
    uint offset = depth + nbNeurons * elem;
    uint offsetPrev = depth +
        nbNeurons * targetSeq + sequence * nbNeurons * elem;
    deltaPrev[offsetPrev] += delta[offset];
}

kernel void concat1SeqForward(
    const device float * outsPrev,
    constant uint * pGlobalOffset,
    constant uint * pNbNeurons,
    constant uint * pNbBatch,
    constant uint * pSequence,
    constant uint * pSequencePrev,
    device float * outs,
    uint2 id [[ thread_position_in_grid ]])
{
    uint nbNeurons;
    uint nbBatch;
    uint sequence;
    uint sequencePrev;
    uint globalOffset;
    
    if (pGlobalOffset && pNbNeurons &&
        pNbBatch && pSequence && pSequencePrev && outsPrev && outs)
    {
        nbNeurons = *pNbNeurons;
        nbBatch = *pNbBatch;
        sequence = *pSequence;
        sequencePrev = *pSequencePrev;
        globalOffset = *pGlobalOffset;
    }
    else
        return ;
    
    uint depth = id[0];
    uint elem = id[1] / sequencePrev;
    uint seq = id[1] % sequencePrev;
    
    if (depth >= nbNeurons || elem >= nbBatch || seq >= sequencePrev)
    {
        return ;
    }
    
    uint offsetPrev = depth +
        nbNeurons * seq + sequencePrev * nbNeurons * elem;
    uint offset = depth +
        nbNeurons * (globalOffset+seq) + sequence * nbNeurons * elem;
    
    outs[offset] = outsPrev[offsetPrev];
}

kernel void concat1Seq4Forward(
    const device float4 * outsPrev,
    constant uint * pGlobalOffset,
    constant uint * pNbNeurons,
    constant uint * pNbBatch,
    constant uint * pSequence,
    constant uint * pSequencePrev,
    device float4 * outs,
    uint2 id [[ thread_position_in_grid ]])
{
    uint nbNeurons;
    uint nbBatch;
    uint sequence;
    uint sequencePrev;
    uint globalOffset;
    
    if (pGlobalOffset && pNbNeurons &&
        pNbBatch && pSequence && pSequencePrev && outsPrev && outs)
    {
        nbNeurons = *pNbNeurons;
        nbBatch = *pNbBatch;
        sequence = *pSequence;
        sequencePrev = *pSequencePrev;
        globalOffset = *pGlobalOffset;
    }
    else
        return ;
    
    uint depth = id[0];
    uint elem = id[1] / sequencePrev;
    uint seq = id[1] % sequencePrev;
    
    if (depth * 4 >= nbNeurons || elem >= nbBatch || seq >= sequencePrev)
    {
        return ;
    }
    
    uint offsetPrev = (depth * 4 +
        nbNeurons * seq + sequencePrev * nbNeurons * elem) / 4;
    uint offset = (depth * 4 +
        nbNeurons * (globalOffset+seq) + sequence * nbNeurons * elem) / 4;
    
    outs[offset] = outsPrev[offsetPrev];
}

kernel void concat1SeqBackward(
    const device float * delta,
    constant uint * pGlobalOffset,
    constant uint * pNbNeurons,
    constant uint * pNbBatch,
    constant uint * pSequence,
    constant uint * pSequencePrev,
    constant uint * pDirty,
    device float * deltaPrev,
    uint2 id [[ thread_position_in_grid ]])
{
    uint nbNeurons;
    uint nbBatch;
    uint sequence;
    uint sequencePrev;
    uint globalOffset;
    uint dirty;
    
    if (pGlobalOffset && pNbNeurons &&
        pNbBatch && pSequence && pSequencePrev && pDirty && deltaPrev && delta)
    {
        nbNeurons = *pNbNeurons;
        nbBatch = *pNbBatch;
        sequence = *pSequence;
        sequencePrev = *pSequencePrev;
        globalOffset = *pGlobalOffset;
        dirty = *pDirty;
    }
    else
        return ;
    
    uint depth = id[0];
    uint elem = id[1] / sequencePrev;
    uint seq = id[1] % sequencePrev;
    
    if (depth >= nbNeurons || elem >= nbBatch || seq >= sequencePrev)
    {
        return ;
    }
    
    uint offsetPrev = depth +
        nbNeurons * seq + sequencePrev * nbNeurons * elem;
    uint offset = depth +
        nbNeurons * (globalOffset+seq) + sequence * nbNeurons * elem;
    
    if (dirty)
    {
        deltaPrev[offsetPrev] = delta[offset];
    }
    else
    {
        deltaPrev[offsetPrev] += delta[offset];
    }
}

kernel void concat1Seq4Backward(
    const device float4 * delta,
    constant uint * pGlobalOffset,
    constant uint * pNbNeurons,
    constant uint * pNbBatch,
    constant uint * pSequence,
    constant uint * pSequencePrev,
    constant uint * pDirty,
    device float4 * deltaPrev,
    uint2 id [[ thread_position_in_grid ]])
{
    uint nbNeurons;
    uint nbBatch;
    uint sequence;
    uint sequencePrev;
    uint globalOffset;
    uint dirty;
    
    if (pGlobalOffset && pNbNeurons &&
        pNbBatch && pSequence && pSequencePrev && pDirty && deltaPrev && delta)
    {
        nbNeurons = *pNbNeurons;
        nbBatch = *pNbBatch;
        sequence = *pSequence;
        sequencePrev = *pSequencePrev;
        globalOffset = *pGlobalOffset;
        dirty = *pDirty;
    }
    else
        return ;
    
    uint depth = id[0];
    uint elem = id[1] / sequencePrev;
    uint seq = id[1] % sequencePrev;
    
    if (depth * 4 >= nbNeurons || elem >= nbBatch || seq >= sequencePrev)
    {
        return ;
    }
    
    uint offsetPrev = (depth * 4 +
        nbNeurons * seq + sequencePrev * nbNeurons * elem) / 4;
    uint offset = (depth * 4 +
        nbNeurons * (globalOffset+seq) + sequence * nbNeurons * elem) / 4;
    
    if (dirty)
    {
        deltaPrev[offsetPrev] = delta[offset];
    }
    else
    {
        deltaPrev[offsetPrev] += delta[offset];
    }
}

kernel void concat2SeqForward(
    const device float * outsPrev,
    constant uint * pGlobalOffset,
    constant uint * pNbNeurons,
    constant uint * pNbNeuronsPrev,
    constant uint * pNbBatch,
    constant uint * pSequence,
    device float * outs,
    uint2 id [[ thread_position_in_grid ]])
{
    uint nbNeurons;
    uint nbNeuronsPrev;
    uint nbBatch;
    uint sequence;
    uint globalOffset;
    
    if (pGlobalOffset && pNbNeurons && pNbNeuronsPrev &&
        pNbBatch && pSequence && outsPrev && outs)
    {
        nbNeurons = *pNbNeurons;
        nbNeuronsPrev = *pNbNeuronsPrev;
        nbBatch = *pNbBatch;
        sequence = *pSequence;
        globalOffset = *pGlobalOffset;
    }
    else
        return ;
    
    uint depth = id[0];
    uint elem = id[1] / sequence;
    uint seq = id[1] % sequence;
    
    if (depth >= nbNeuronsPrev || elem >= nbBatch || seq >= sequence)
    {
        return ;
    }
    
    uint offsetPrev = depth +
        nbNeuronsPrev * seq + sequence * nbNeuronsPrev * elem;
    uint offset = globalOffset+depth +
        nbNeurons * seq + sequence * nbNeurons * elem;
    
    outs[offset] = outsPrev[offsetPrev];
}

kernel void concat2SeqBackward(
    const device float * delta,
    constant uint * pGlobalOffset,
    constant uint * pNbNeurons,
    constant uint * pNbNeuronsPrev,
    constant uint * pNbBatch,
    constant uint * pSequence,
    constant uint * pDirty,
    device float * deltaPrev,
    uint2 id [[ thread_position_in_grid ]])
{
    uint nbNeurons;
    uint nbNeuronsPrev;
    uint nbBatch;
    uint sequence;
    uint globalOffset;
    uint dirty;
    
    if (pGlobalOffset && pNbNeurons && pNbNeuronsPrev &&
        pNbBatch && pSequence && pDirty && deltaPrev && delta)
    {
        nbNeurons = *pNbNeurons;
        nbNeuronsPrev = *pNbNeuronsPrev;
        nbBatch = *pNbBatch;
        sequence = *pSequence;
        globalOffset = *pGlobalOffset;
        dirty = *pDirty;
    }
    else
        return ;
    
    uint depth = id[0];
    uint elem = id[1] / sequence;
    uint seq = id[1] % sequence;
    
    if (depth >= nbNeuronsPrev || elem >= nbBatch || seq >= sequence)
    {
        return ;
    }
    
    uint offsetPrev = depth +
        nbNeuronsPrev * seq + sequence * nbNeuronsPrev * elem;
    uint offset = globalOffset+depth +
        nbNeurons * seq + sequence * nbNeurons * elem;
    
    if (dirty)
    {
        deltaPrev[offsetPrev] = delta[offset];
    }
    else
    {
        deltaPrev[offsetPrev] += delta[offset];
    }
}

kernel void constant12SeqForward(
    const device float * weights,
    constant uint * pNbNeurons,
    constant uint * pNbBatch,
    constant uint * pSequence,
    device float * outs,
    uint2 id [[ thread_position_in_grid ]])
{
    uint nbNeurons;
    uint nbBatch;
    uint sequence;
    
    if (pNbNeurons && pNbBatch && pSequence && weights && outs)
    {
        nbNeurons = *pNbNeurons;
        nbBatch = *pNbBatch;
        sequence = *pSequence;
    }
    else
        return ;
    
    uint depth = id[0];
    uint elem = id[1] / sequence;
    uint seq = id[1] % sequence;
    
    if (depth >= nbNeurons || elem >= nbBatch || seq >= sequence)
    {
        return ;
    }
    
    uint offset = depth + nbNeurons * seq + sequence * nbNeurons * elem;
    outs[offset] = weights[depth + nbNeurons * seq];
}

kernel void constant12Seq4Forward(
    const device float4 * weights,
    constant uint * pNbNeurons,
    constant uint * pNbBatch,
    constant uint * pSequence,
    device float4 * outs,
    uint2 id [[ thread_position_in_grid ]])
{
    uint nbNeurons;
    uint nbBatch;
    uint sequence;
    
    if (pNbNeurons && pNbBatch && pSequence && weights && outs)
    {
        nbNeurons = *pNbNeurons;
        nbBatch = *pNbBatch;
        sequence = *pSequence;
    }
    else
        return ;
    
    uint depth = id[0];
    uint elem = id[1] / sequence;
    uint seq = id[1] % sequence;
    
    if (depth * 4 >= nbNeurons || elem >= nbBatch || seq >= sequence)
    {
        return ;
    }
    
    uint offset =
        (depth * 4 + nbNeurons * seq + sequence * nbNeurons * elem) / 4;
    outs[offset] = weights[(depth * 4 + nbNeurons * seq) / 4];
}

kernel void constant12SeqBackward(
    const device float * delta,
    constant uint * pNbNeurons,
    constant uint * pNbBatch,
    constant uint * pSequence,
    constant uint * pAccumulate,
    device float * grads,
    uint2 id [[ thread_position_in_grid ]])
{
    uint nbNeurons;
    uint nbBatch;
    uint sequence;
    uint accumulate;
    
    if (pNbNeurons && pNbBatch && pSequence && pAccumulate && delta && grads)
    {
        nbNeurons = *pNbNeurons;
        nbBatch = *pNbBatch;
        sequence = *pSequence;
        accumulate = *pAccumulate;
    }
    else
        return ;
    
    uint depth = id[0];
    uint seq = id[1];
    if (depth >= nbNeurons || seq >= sequence)
    {
        return ;
    }
    
    float tmp = 0.0;
    for (uint elem=0; elem<nbBatch; elem++)
    {
        uint offset = depth + nbNeurons * seq + sequence * nbNeurons * elem;
        tmp += delta[offset];
    }
    
    if (accumulate)
    {
        grads[depth + nbNeurons * seq] += tmp;
    }
    else
    {
        grads[depth + nbNeurons * seq] = tmp;
    }
}

kernel void constant12Seq4Backward(
    const device float4 * delta,
    constant uint * pNbNeurons,
    constant uint * pNbBatch,
    constant uint * pSequence,
    constant uint * pAccumulate,
    device float4 * grads,
    uint2 id [[ thread_position_in_grid ]])
{
    uint nbNeurons;
    uint nbBatch;
    uint sequence;
    uint accumulate;
    
    if (pNbNeurons && pNbBatch && pSequence && pAccumulate && delta && grads)
    {
        nbNeurons = *pNbNeurons;
        nbBatch = *pNbBatch;
        sequence = *pSequence;
        accumulate = *pAccumulate;
    }
    else
        return ;
    
    uint depth = id[0];
    uint seq = id[1];
    if (depth * 4 >= nbNeurons || seq >= sequence)
    {
        return ;
    }
    
    float4 tmp = 0.0;
    for (uint elem=0; elem<nbBatch; elem++)
    {
        uint offset =
            (depth * 4 + nbNeurons * seq + sequence * nbNeurons * elem) / 4;
        tmp += delta[offset];
    }
    
    if (accumulate)
    {
        grads[(depth * 4 + nbNeurons * seq) / 4] += tmp;
    }
    else
    {
        grads[(depth * 4 + nbNeurons * seq) / 4] = tmp;
    }
}

kernel void constant2SeqForward(
    const device float * weights,
    constant uint * pNbNeurons,
    constant uint * pNbBatch,
    constant uint * pSequence,
    device float * outs,
    uint2 id [[ thread_position_in_grid ]])
{
    uint nbNeurons;
    uint nbBatch;
    uint sequence;
    
    if (pNbNeurons && pNbBatch && pSequence && weights && outs)
    {
        nbNeurons = *pNbNeurons;
        nbBatch = *pNbBatch;
        sequence = *pSequence;
    }
    else
        return ;
    
    uint depth = id[0];
    uint elem = id[1] / sequence;
    uint seq = id[1] % sequence;
    
    if (depth >= nbNeurons || elem >= nbBatch || seq >= sequence)
    {
        return ;
    }
    
    uint offset = depth + nbNeurons * seq + sequence * nbNeurons * elem;
    outs[offset] = weights[depth];
}

kernel void constant2Seq4Forward(
    const device float4 * weights,
    constant uint * pNbNeurons,
    constant uint * pNbBatch,
    constant uint * pSequence,
    device float4 * outs,
    uint2 id [[ thread_position_in_grid ]])
{
    uint nbNeurons;
    uint nbBatch;
    uint sequence;
    
    if (pNbNeurons && pNbBatch && pSequence && weights && outs)
    {
        nbNeurons = *pNbNeurons;
        nbBatch = *pNbBatch;
        sequence = *pSequence;
    }
    else
        return ;
    
    uint depth = id[0];
    uint elem = id[1] / sequence;
    uint seq = id[1] % sequence;
    
    if (depth * 4 >= nbNeurons || elem >= nbBatch || seq >= sequence)
    {
        return ;
    }
    
    uint offset =
        (depth * 4 + nbNeurons * seq + sequence * nbNeurons * elem) / 4;
    outs[offset] = weights[depth];
}

kernel void querySeqForward(
    const device float * query,
    const device float * key,
    constant uint * pNbHeads,
    constant uint * pNbNeurons,
    constant uint * pNbNeuronsPrev,
    constant uint * pNbBatch,
    constant uint * pSequence,
    device float * outs,
    uint2 id [[ thread_position_in_grid ]])
{
    uint nbHeads;
    uint nbNeurons;
    uint nbNeuronsPrev;
    uint nbBatch;
    uint sequence;
    uint size;
    
    if (pNbHeads && pNbNeurons && pNbNeuronsPrev && pNbBatch && pSequence &&
        query && key && outs)
    {
        nbHeads = *pNbHeads;
        nbNeurons = *pNbNeurons;
        nbNeuronsPrev = *pNbNeuronsPrev;
        nbBatch = *pNbBatch;
        sequence = *pSequence;
        size = nbNeuronsPrev / nbHeads;
    }
    else
        return ;
    
    uint head = id[0] / sequence;
    uint seqK = id[0] % sequence;
    uint elem = id[1] / sequence;
    uint seqQ = id[1] % sequence;
    
    if (head >= nbHeads || seqK >= sequence ||
        elem >= nbBatch || seqQ >= sequence)
    {
        return ;
    }
    
    float tmp = 0.0;
    for (uint j=0; j<size; j++)
    {
        uint depthPrev = j + head * size;
        
        uint offsetQuery = depthPrev +
            nbNeuronsPrev * seqQ + sequence * nbNeuronsPrev * elem;
        uint offsetKey = depthPrev +
            nbNeuronsPrev * seqK + sequence * nbNeuronsPrev * elem;
        
        tmp += query[offsetQuery] * key[offsetKey];
    }
    tmp /= sqrt((float)size);
    
    uint offset = seqK + head * sequence +
        nbNeurons * seqQ + sequence * nbNeurons * elem;
    outs[offset] = tmp;
}

kernel void querySeq4Forward(
    const device float4 * query,
    const device float4 * key,
    constant uint * pNbHeads,
    constant uint * pNbNeurons,
    constant uint * pNbNeuronsPrev,
    constant uint * pNbBatch,
    constant uint * pSequence,
    device float * outs,
    uint2 id [[ thread_position_in_grid ]])
{
    uint nbHeads;
    uint nbNeurons;
    uint nbNeuronsPrev;
    uint nbBatch;
    uint sequence;
    uint size;
    
    if (pNbHeads && pNbNeurons && pNbNeuronsPrev && pNbBatch && pSequence &&
        query && key && outs)
    {
        nbHeads = *pNbHeads;
        nbNeurons = *pNbNeurons;
        nbNeuronsPrev = *pNbNeuronsPrev;
        nbBatch = *pNbBatch;
        sequence = *pSequence;
        size = nbNeuronsPrev / nbHeads;
    }
    else
        return ;
    
    uint head = id[0] / sequence;
    uint seqK = id[0] % sequence;
    uint elem = id[1] / sequence;
    uint seqQ = id[1] % sequence;
    
    if (head >= nbHeads || seqK >= sequence ||
        elem >= nbBatch || seqQ >= sequence)
    {
        return ;
    }
    
    float4 tmp = 0.0;
    for (uint j=0; j<size/4; j++)
    {
        uint depthPrev = j * 4 + head * size;
        
        uint offsetQuery = (depthPrev +
            nbNeuronsPrev * seqQ + sequence * nbNeuronsPrev * elem) / 4;
        uint offsetKey = (depthPrev +
            nbNeuronsPrev * seqK + sequence * nbNeuronsPrev * elem) / 4;
        
        tmp += query[offsetQuery] * key[offsetKey];
    }
    tmp /= sqrt((float)size);
    
    uint offset = seqK + head * sequence +
        nbNeurons * seqQ + sequence * nbNeurons * elem;
    outs[offset] = tmp[0] + tmp[1] + tmp[2] + tmp[3];
}

kernel void queryQuerySeqBackward(
    const device float * delta,
    const device float * key,
    constant uint * pNbHeads,
    constant uint * pNbNeurons,
    constant uint * pNbNeuronsPrev,
    constant uint * pNbBatch,
    constant uint * pSequence,
    constant uint * pDirty,
    device float * query,
    uint2 id [[ thread_position_in_grid ]])
{
    uint nbHeads;
    uint nbNeurons;
    uint nbNeuronsPrev;
    uint nbBatch;
    uint sequence;
    uint size;
    uint dirty;
    
    if (pNbHeads && pNbNeurons && pNbNeuronsPrev &&
        pNbBatch && pSequence && pDirty &&
        query && key && delta)
    {
        nbHeads = *pNbHeads;
        nbNeurons = *pNbNeurons;
        nbNeuronsPrev = *pNbNeuronsPrev;
        nbBatch = *pNbBatch;
        sequence = *pSequence;
        dirty = *pDirty;
        size = nbNeuronsPrev / nbHeads;
    }
    else
        return ;
    
    uint head = id[0] / size;
    uint j = id[0] % size;
    uint elem = id[1] / sequence;
    uint seqQ = id[1] % sequence;
    uint depthPrev = j + head * size;
    
    if (head >= nbHeads || j >= size ||
        elem >= nbBatch || seqQ >= sequence)
    {
        return ;
    }
    
    float tmp = 0.0;
    for (uint seqK=0; seqK<sequence; seqK++)
    {
        uint offset = seqK + head * sequence +
            nbNeurons * seqQ + sequence * nbNeurons * elem;
        uint offsetKey = depthPrev +
            nbNeuronsPrev * seqK + sequence * nbNeuronsPrev * elem;
        
        tmp += delta[offset] * key[offsetKey];
    }
    tmp /= sqrt((float)size);
    
    uint offsetQuery = depthPrev +
        nbNeuronsPrev * seqQ + sequence * nbNeuronsPrev * elem;
    
    if (dirty)
    {
        query[offsetQuery] = tmp;
    }
    else
    {
        query[offsetQuery] += tmp;
    }
}

kernel void queryQuerySeq4Backward(
    const device float * delta,
    const device float4 * key,
    constant uint * pNbHeads,
    constant uint * pNbNeurons,
    constant uint * pNbNeuronsPrev,
    constant uint * pNbBatch,
    constant uint * pSequence,
    constant uint * pDirty,
    device float4 * query,
    uint2 id [[ thread_position_in_grid ]])
{
    uint nbHeads;
    uint nbNeurons;
    uint nbNeuronsPrev;
    uint nbBatch;
    uint sequence;
    uint size;
    uint dirty;
    
    if (pNbHeads && pNbNeurons && pNbNeuronsPrev &&
        pNbBatch && pSequence && pDirty &&
        query && key && delta)
    {
        nbHeads = *pNbHeads;
        nbNeurons = *pNbNeurons;
        nbNeuronsPrev = *pNbNeuronsPrev;
        nbBatch = *pNbBatch;
        sequence = *pSequence;
        dirty = *pDirty;
        size = nbNeuronsPrev / nbHeads;
    }
    else
        return ;
    
    uint head = id[0] / (size / 4);
    uint j = id[0] % (size / 4);
    uint elem = id[1] / sequence;
    uint seqQ = id[1] % sequence;
    uint depthPrev = j * 4 + head * size;
    
    if (head >= nbHeads || j * 4 >= size ||
        elem >= nbBatch || seqQ >= sequence)
    {
        return ;
    }
    
    float4 tmp = 0.0;
    for (uint seqK=0; seqK<sequence; seqK++)
    {
        uint offset = seqK + head * sequence +
            nbNeurons * seqQ + sequence * nbNeurons * elem;
        uint offsetKey = (depthPrev +
            nbNeuronsPrev * seqK + sequence * nbNeuronsPrev * elem) / 4;
        
        tmp += delta[offset] * key[offsetKey];
    }
    tmp /= sqrt((float)size);
    
    uint offsetQuery = (depthPrev +
        nbNeuronsPrev * seqQ + sequence * nbNeuronsPrev * elem) / 4;
    
    if (dirty)
    {
        query[offsetQuery] = tmp;
    }
    else
    {
        query[offsetQuery] += tmp;
    }
}

kernel void queryKeySeqBackward(
    const device float * delta,
    const device float * query,
    constant uint * pNbHeads,
    constant uint * pNbNeurons,
    constant uint * pNbNeuronsPrev,
    constant uint * pNbBatch,
    constant uint * pSequence,
    constant uint * pDirty,
    device float * key,
    uint2 id [[ thread_position_in_grid ]])
{
    uint nbHeads;
    uint nbNeurons;
    uint nbNeuronsPrev;
    uint nbBatch;
    uint sequence;
    uint size;
    uint dirty;
    
    if (pNbHeads && pNbNeurons && pNbNeuronsPrev &&
        pNbBatch && pSequence && pDirty &&
        query && key && delta)
    {
        nbHeads = *pNbHeads;
        nbNeurons = *pNbNeurons;
        nbNeuronsPrev = *pNbNeuronsPrev;
        nbBatch = *pNbBatch;
        sequence = *pSequence;
        dirty = *pDirty;
        size = nbNeuronsPrev / nbHeads;
    }
    else
        return ;
    
    uint head = id[0] / size;
    uint j = id[0] % size;
    uint elem = id[1] / sequence;
    uint seqK = id[1] % sequence;
    uint depthPrev = j + head * size;
    
    if (head >= nbHeads || j >= size ||
        elem >= nbBatch || seqK >= sequence)
    {
        return ;
    }
    
    float tmp = 0.0;
    for (uint seqQ=0; seqQ<sequence; seqQ++)
    {
        uint offset = seqK + head * sequence +
            nbNeurons * seqQ + sequence * nbNeurons * elem;
        uint offsetQuery = depthPrev +
            nbNeuronsPrev * seqQ + sequence * nbNeuronsPrev * elem;
        
        tmp += delta[offset] * query[offsetQuery];
    }
    tmp /= sqrt((float)size);
    
    uint offsetKey = depthPrev +
        nbNeuronsPrev * seqK + sequence * nbNeuronsPrev * elem;
    
    if (dirty)
    {
        key[offsetKey] = tmp;
    }
    else
    {
        key[offsetKey] += tmp;
    }
}

kernel void queryKeySeq4Backward(
    const device float * delta,
    const device float4 * query,
    constant uint * pNbHeads,
    constant uint * pNbNeurons,
    constant uint * pNbNeuronsPrev,
    constant uint * pNbBatch,
    constant uint * pSequence,
    constant uint * pDirty,
    device float4 * key,
    uint2 id [[ thread_position_in_grid ]])
{
    uint nbHeads;
    uint nbNeurons;
    uint nbNeuronsPrev;
    uint nbBatch;
    uint sequence;
    uint size;
    uint dirty;
    
    if (pNbHeads && pNbNeurons && pNbNeuronsPrev &&
        pNbBatch && pSequence && pDirty &&
        query && key && delta)
    {
        nbHeads = *pNbHeads;
        nbNeurons = *pNbNeurons;
        nbNeuronsPrev = *pNbNeuronsPrev;
        nbBatch = *pNbBatch;
        sequence = *pSequence;
        dirty = *pDirty;
        size = nbNeuronsPrev / nbHeads;
    }
    else
        return ;
    
    uint head = id[0] / (size / 4);
    uint j = id[0] % (size / 4);
    uint elem = id[1] / sequence;
    uint seqK = id[1] % sequence;
    uint depthPrev = j * 4 + head * size;
    
    if (head >= nbHeads || j * 4 >= size ||
        elem >= nbBatch || seqK >= sequence)
    {
        return ;
    }
    
    float4 tmp = 0.0;
    for (uint seqQ=0; seqQ<sequence; seqQ++)
    {
        uint offset = seqK + head * sequence +
            nbNeurons * seqQ + sequence * nbNeurons * elem;
        uint offsetQuery = (depthPrev +
            nbNeuronsPrev * seqQ + sequence * nbNeuronsPrev * elem) / 4;
        
        tmp += delta[offset] * query[offsetQuery];
    }
    tmp /= sqrt((float)size);
    
    uint offsetKey = (depthPrev +
        nbNeuronsPrev * seqK + sequence * nbNeuronsPrev * elem) / 4;
    
    if (dirty)
    {
        key[offsetKey] = tmp;
    }
    else
    {
        key[offsetKey] += tmp;
    }
}

kernel void querySelfSeqForward(
    const device float * outsPrev,
    constant uint * pNbHeads,
    constant uint * pNbNeurons,
    constant uint * pNbNeuronsPrev,
    constant uint * pNbBlocksPrev,
    constant uint * pGlobalOffset,
    constant uint * pNbBatch,
    constant uint * pSequence,
    device float * outs,
    uint2 id [[ thread_position_in_grid ]])
{
    uint nbHeads;
    uint nbNeurons;
    uint nbNeuronsPrev1;
    uint nbNeuronsPrev2;
    uint nbBlocksPrev;
    uint queryOffset, keyOffset;
    uint nbBatch;
    uint sequence;
    uint size;
    
<<<<<<< HEAD
    if (pNbHeads && pNbNeurons && pNbNeuronsPrev && 
=======
    if (pNbHeads && pNbNeurons && pNbNeuronsPrev &&
>>>>>>> 4969db6a
        pNbBlocksPrev && pGlobalOffset && pNbBatch && pSequence &&
        outsPrev && outs)
    {
        nbHeads = *pNbHeads;
        nbNeurons = *pNbNeurons;
        nbNeuronsPrev1 = *pNbNeuronsPrev;
        nbBlocksPrev = *pNbBlocksPrev;
        nbNeuronsPrev2 = nbNeuronsPrev1 / nbBlocksPrev;
        queryOffset = pGlobalOffset[0];
        keyOffset = pGlobalOffset[1];
        nbBatch = *pNbBatch;
        sequence = *pSequence;
        size = nbNeuronsPrev2 / nbHeads;
    }
    else
        return ;
    
    uint head = id[0] / sequence;
    uint seqK = id[0] % sequence;
    uint elem = id[1] / sequence;
    uint seqQ = id[1] % sequence;
    
    if (head >= nbHeads || seqK >= sequence ||
        elem >= nbBatch || seqQ >= sequence)
    {
        return ;
    }
    
    float tmp = 0.0;
    for (uint j=0; j<size; j++)
    {
        uint depthPrev = j + head * size;
        
        uint offsetQuery = depthPrev + queryOffset * nbNeuronsPrev2 +
            nbNeuronsPrev1 * seqQ + sequence * nbNeuronsPrev1 * elem;
        uint offsetKey = depthPrev + keyOffset * nbNeuronsPrev2 +
            nbNeuronsPrev1 * seqK + sequence * nbNeuronsPrev1 * elem;
        
        tmp += outsPrev[offsetQuery] * outsPrev[offsetKey];
    }
    tmp /= sqrt((float)size);
    
    uint offset = seqK + head * sequence +
        nbNeurons * seqQ + sequence * nbNeurons * elem;
    outs[offset] = tmp;
}

kernel void querySelfSeq4Forward(
    const device float4 * outsPrev,
    constant uint * pNbHeads,
    constant uint * pNbNeurons,
    constant uint * pNbNeuronsPrev,
    constant uint * pNbBlocksPrev,
    constant uint * pGlobalOffset,
    constant uint * pNbBatch,
    constant uint * pSequence,
    device float * outs,
    uint2 id [[ thread_position_in_grid ]])
{
    uint nbHeads;
    uint nbNeurons;
    uint nbNeuronsPrev1;
    uint nbNeuronsPrev2;
    uint nbBlocksPrev;
    uint queryOffset, keyOffset;
    uint nbBatch;
    uint sequence;
    uint size;
    
    if (pNbHeads && pNbNeurons && pNbNeuronsPrev &&
        pNbBlocksPrev && pGlobalOffset && pNbBatch && pSequence &&
        outsPrev && outs)
    {
        nbHeads = *pNbHeads;
        nbNeurons = *pNbNeurons;
        nbNeuronsPrev1 = *pNbNeuronsPrev;
        nbBlocksPrev = *pNbBlocksPrev;
        nbNeuronsPrev2 = nbNeuronsPrev1 / nbBlocksPrev;
        queryOffset = pGlobalOffset[0];
        keyOffset = pGlobalOffset[1];
        nbBatch = *pNbBatch;
        sequence = *pSequence;
        size = nbNeuronsPrev2 / nbHeads;
    }
    else
        return ;
    
    uint head = id[0] / sequence;
    uint seqK = id[0] % sequence;
    uint elem = id[1] / sequence;
    uint seqQ = id[1] % sequence;
    
    if (head >= nbHeads || seqK >= sequence ||
        elem >= nbBatch || seqQ >= sequence)
    {
        return ;
    }
    
    float4 tmp = 0.0;
    for (uint j=0; j<size/4; j++)
    {
        uint depthPrev = j * 4 + head * size;
        
        uint offsetQuery = (depthPrev + queryOffset * nbNeuronsPrev2 +
            nbNeuronsPrev1 * seqQ + sequence * nbNeuronsPrev1 * elem) / 4;
        uint offsetKey = (depthPrev + keyOffset * nbNeuronsPrev2 +
            nbNeuronsPrev1 * seqK + sequence * nbNeuronsPrev1 * elem) / 4;
        
        tmp += outsPrev[offsetQuery] * outsPrev[offsetKey];
    }
    tmp /= sqrt((float)size);
    
    uint offset = seqK + head * sequence +
        nbNeurons * seqQ + sequence * nbNeurons * elem;
    outs[offset] = tmp[0] + tmp[1] + tmp[2] + tmp[3];
}

kernel void querySelfQuerySeqBackward(
    const device float * outsPrev,
    const device float * delta,
    constant uint * pNbHeads,
    constant uint * pNbNeurons,
    constant uint * pNbNeuronsPrev,
    constant uint * pNbBlocksPrev,
    constant uint * pGlobalOffset,
    constant uint * pNbBatch,
    constant uint * pSequence,
    constant uint * pDirty,
    device float * deltaPrev,
    uint2 id [[ thread_position_in_grid ]])
{
    uint nbHeads;
    uint nbNeurons;
    uint nbNeuronsPrev1;
    uint nbNeuronsPrev2;
    uint nbBlocksPrev;
    uint queryOffset, keyOffset;
    uint nbBatch;
    uint sequence;
    uint size;
    uint dirty;
    
    if (pNbHeads && pNbNeurons && pNbNeuronsPrev &&
        pNbBlocksPrev && pGlobalOffset && pNbBatch && pSequence && pDirty &&
        outsPrev && delta && deltaPrev)
    {
        nbHeads = *pNbHeads;
        nbNeurons = *pNbNeurons;
        nbNeuronsPrev1 = *pNbNeuronsPrev;
        nbBlocksPrev = *pNbBlocksPrev;
        nbNeuronsPrev2 = nbNeuronsPrev1 / nbBlocksPrev;
        queryOffset = pGlobalOffset[0];
        keyOffset = pGlobalOffset[1];
        nbBatch = *pNbBatch;
        sequence = *pSequence;
        dirty = *pDirty;
        size = nbNeuronsPrev2 / nbHeads;
    }
    else
        return ;
    
    uint head = id[0] / size;
    uint j = id[0] % size;
    uint elem = id[1] / sequence;
    uint seqQ = id[1] % sequence;
    uint depthPrev = j + head * size;
    
    if (head >= nbHeads || j >= size ||
        elem >= nbBatch || seqQ >= sequence)
    {
        return ;
    }
    
    float tmp = 0.0;
    for (uint seqK=0; seqK<sequence; seqK++)
    {
        uint offset = seqK + head * sequence +
            nbNeurons * seqQ + sequence * nbNeurons * elem;
        uint offsetKey = depthPrev + keyOffset * nbNeuronsPrev2 +
            nbNeuronsPrev1 * seqK + sequence * nbNeuronsPrev1 * elem;
        
        tmp += delta[offset] * outsPrev[offsetKey];
    }
    tmp /= sqrt((float)size);
    
    uint offsetQuery = depthPrev + queryOffset * nbNeuronsPrev2 +
        nbNeuronsPrev1 * seqQ + sequence * nbNeuronsPrev1 * elem;
    
    if (dirty)
    {
        deltaPrev[offsetQuery] = tmp;
    }
    else
    {
        deltaPrev[offsetQuery] += tmp;
    }
}

kernel void querySelfQuerySeq4Backward(
    const device float4 * outsPrev,
    const device float * delta,
    constant uint * pNbHeads,
    constant uint * pNbNeurons,
    constant uint * pNbNeuronsPrev,
    constant uint * pNbBlocksPrev,
    constant uint * pGlobalOffset,
    constant uint * pNbBatch,
    constant uint * pSequence,
    constant uint * pDirty,
    device float4 * deltaPrev,
    uint2 id [[ thread_position_in_grid ]])
{
    uint nbHeads;
    uint nbNeurons;
    uint nbNeuronsPrev1;
    uint nbNeuronsPrev2;
    uint nbBlocksPrev;
    uint queryOffset, keyOffset;
    uint nbBatch;
    uint sequence;
    uint size;
    uint dirty;
    
    if (pNbHeads && pNbNeurons && pNbNeuronsPrev &&
        pNbBlocksPrev && pGlobalOffset && pNbBatch && pSequence && pDirty &&
        outsPrev && delta && deltaPrev)
    {
        nbHeads = *pNbHeads;
        nbNeurons = *pNbNeurons;
        nbNeuronsPrev1 = *pNbNeuronsPrev;
        nbBlocksPrev = *pNbBlocksPrev;
        nbNeuronsPrev2 = nbNeuronsPrev1 / nbBlocksPrev;
        queryOffset = pGlobalOffset[0];
        keyOffset = pGlobalOffset[1];
        nbBatch = *pNbBatch;
        sequence = *pSequence;
        dirty = *pDirty;
        size = nbNeuronsPrev2 / nbHeads;
    }
    else
        return ;
    
    uint head = id[0] / (size / 4);
    uint j = id[0] % (size / 4);
    uint elem = id[1] / sequence;
    uint seqQ = id[1] % sequence;
    uint depthPrev = j * 4 + head * size;
    
    if (head >= nbHeads || j * 4 >= size ||
        elem >= nbBatch || seqQ >= sequence)
    {
        return ;
    }
    
    float4 tmp = 0.0;
    for (uint seqK=0; seqK<sequence; seqK++)
    {
        uint offset = seqK + head * sequence +
            nbNeurons * seqQ + sequence * nbNeurons * elem;
        uint offsetKey = (depthPrev + keyOffset * nbNeuronsPrev2 +
            nbNeuronsPrev1 * seqK + sequence * nbNeuronsPrev1 * elem) / 4;
        
        tmp += delta[offset] * outsPrev[offsetKey];
    }
    tmp /= sqrt((float)size);
    
    uint offsetQuery = (depthPrev + queryOffset * nbNeuronsPrev2 +
        nbNeuronsPrev1 * seqQ + sequence * nbNeuronsPrev1 * elem) / 4;
    
    if (dirty)
    {
        deltaPrev[offsetQuery] = tmp;
    }
    else
    {
        deltaPrev[offsetQuery] += tmp;
    }
}

kernel void querySelfKeySeqBackward(
    const device float * outsPrev,
    const device float * delta,
    constant uint * pNbHeads,
    constant uint * pNbNeurons,
    constant uint * pNbNeuronsPrev,
    constant uint * pNbBlocksPrev,
    constant uint * pGlobalOffset,
    constant uint * pNbBatch,
    constant uint * pSequence,
    constant uint * pDirty,
    device float * deltaPrev,
    uint2 id [[ thread_position_in_grid ]])
{
    uint nbHeads;
    uint nbNeurons;
    uint nbNeuronsPrev1;
    uint nbNeuronsPrev2;
    uint nbBlocksPrev;
    uint queryOffset, keyOffset;
    uint nbBatch;
    uint sequence;
    uint size;
    uint dirty;
    
    if (pNbHeads && pNbNeurons && pNbNeuronsPrev &&
        pNbBlocksPrev && pGlobalOffset && pNbBatch && pSequence && pDirty &&
        outsPrev && delta && deltaPrev)
    {
        nbHeads = *pNbHeads;
        nbNeurons = *pNbNeurons;
        nbNeuronsPrev1 = *pNbNeuronsPrev;
        nbBlocksPrev = *pNbBlocksPrev;
        nbNeuronsPrev2 = nbNeuronsPrev1 / nbBlocksPrev;
        queryOffset = pGlobalOffset[0];
        keyOffset = pGlobalOffset[1];
        nbBatch = *pNbBatch;
        sequence = *pSequence;
        dirty = *pDirty;
        size = nbNeuronsPrev2 / nbHeads;
    }
    else
        return ;
    
    uint head = id[0] / size;
    uint j = id[0] % size;
    uint elem = id[1] / sequence;
    uint seqK = id[1] % sequence;
    uint depthPrev = j + head * size;
    
    if (head >= nbHeads || j >= size ||
        elem >= nbBatch || seqK >= sequence)
    {
        return ;
    }
    
    float tmp = 0.0;
    for (uint seqQ=0; seqQ<sequence; seqQ++)
    {
        uint offset = seqK + head * sequence +
            nbNeurons * seqQ + sequence * nbNeurons * elem;
        uint offsetQuery = depthPrev + queryOffset * nbNeuronsPrev2 +
            nbNeuronsPrev1 * seqQ + sequence * nbNeuronsPrev1 * elem;
        
        tmp += delta[offset] * outsPrev[offsetQuery];
    }
    tmp /= sqrt((float)size);
    
    uint offsetKey = depthPrev + keyOffset * nbNeuronsPrev2 +
        nbNeuronsPrev1 * seqK + sequence * nbNeuronsPrev1 * elem;
    
    if (dirty)
    {
        deltaPrev[offsetKey] = tmp;
    }
    else
    {
        deltaPrev[offsetKey] += tmp;
    }
}

kernel void querySelfKeySeq4Backward(
    const device float4 * outsPrev,
    const device float * delta,
    constant uint * pNbHeads,
    constant uint * pNbNeurons,
    constant uint * pNbNeuronsPrev,
    constant uint * pNbBlocksPrev,
    constant uint * pGlobalOffset,
    constant uint * pNbBatch,
    constant uint * pSequence,
    constant uint * pDirty,
    device float4 * deltaPrev,
    uint2 id [[ thread_position_in_grid ]])
{
    uint nbHeads;
    uint nbNeurons;
    uint nbNeuronsPrev1;
    uint nbNeuronsPrev2;
    uint nbBlocksPrev;
    uint queryOffset, keyOffset;
    uint nbBatch;
    uint sequence;
    uint size;
    uint dirty;
    
    if (pNbHeads && pNbNeurons && pNbNeuronsPrev &&
        pNbBlocksPrev && pGlobalOffset && pNbBatch && pSequence && pDirty &&
        outsPrev && delta && deltaPrev)
    {
        nbHeads = *pNbHeads;
        nbNeurons = *pNbNeurons;
        nbNeuronsPrev1 = *pNbNeuronsPrev;
        nbBlocksPrev = *pNbBlocksPrev;
        nbNeuronsPrev2 = nbNeuronsPrev1 / nbBlocksPrev;
        queryOffset = pGlobalOffset[0];
        keyOffset = pGlobalOffset[1];
        nbBatch = *pNbBatch;
        sequence = *pSequence;
        dirty = *pDirty;
        size = nbNeuronsPrev2 / nbHeads;
    }
    else
        return ;
    
    uint head = id[0] / (size / 4);
    uint j = id[0] % (size / 4);
    uint elem = id[1] / sequence;
    uint seqK = id[1] % sequence;
    uint depthPrev = j * 4 + head * size;
    
    if (head >= nbHeads || j * 4 >= size ||
        elem >= nbBatch || seqK >= sequence)
    {
        return ;
    }
    
    float4 tmp = 0.0;
    for (uint seqQ=0; seqQ<sequence; seqQ++)
    {
        uint offset = seqK + head * sequence +
            nbNeurons * seqQ + sequence * nbNeurons * elem;
        uint offsetQuery = (depthPrev + queryOffset * nbNeuronsPrev2 +
            nbNeuronsPrev1 * seqQ + sequence * nbNeuronsPrev1 * elem) / 4;
        
        tmp += delta[offset] * outsPrev[offsetQuery];
    }
    tmp /= sqrt((float)size);
    
    uint offsetKey = (depthPrev + keyOffset * nbNeuronsPrev2 +
        nbNeuronsPrev1 * seqK + sequence * nbNeuronsPrev1 * elem) / 4;
    
    if (dirty)
    {
        deltaPrev[offsetKey] = tmp;
    }
    else
    {
        deltaPrev[offsetKey] += tmp;
    }
}

kernel void softmaxSeqForward(
    const device float * outsPrev,
    constant uint * pNbHeads,
    constant uint * pNbNeurons,
    constant uint * pNbBatch,
    constant uint * pSequence,
    device float * outs,
    uint2 id [[ thread_position_in_grid ]])
{
    uint nbHeads;
    uint nbNeurons;
    uint nbBatch;
    uint sequence;
    uint size;
    
    if (pNbHeads && pNbNeurons && pNbBatch && pSequence && outsPrev && outs)
    {
        nbHeads = *pNbHeads;
        nbNeurons = *pNbNeurons;
        nbBatch = *pNbBatch;
        sequence = *pSequence;
        size = nbNeurons / nbHeads;
    }
    else
        return ;
    
    uint depth = id[0];
    uint elem = id[1] / sequence;
    uint seq = id[1] % sequence;
    uint head = depth / size;
    
    if (depth >= nbNeurons || elem >= nbBatch || seq >= sequence)
    {
        return ;
    }
    
    float cMax = outsPrev[
        0+head*size + nbNeurons * seq + sequence * nbNeurons * elem
    ];
    for (uint j=0; j<size; j++)
    {
        uint offset1 = j+head*size +
            nbNeurons * seq + sequence * nbNeurons * elem;
        
        float outPrev = outsPrev[offset1];
        if (outPrev > cMax)
        {
            cMax = outPrev;
        }
    }
    
    float sum1 = 0.0;
    for (uint j=0; j<size; j++)
    {
        uint offset1 = j+head*size +
            nbNeurons * seq + sequence * nbNeurons * elem;
        
        float outPrev = outsPrev[offset1];
        sum1 += exp(outPrev - cMax);
    }
    
    uint offset = depth + nbNeurons * seq + sequence * nbNeurons * elem;
    float outPrev = outsPrev[offset];
    outs[offset] = exp(outPrev - cMax) / sum1;
}

kernel void softmaxSeq4Forward(
    const device float4 * outsPrev,
    constant uint * pNbHeads,
    constant uint * pNbNeurons,
    constant uint * pNbBatch,
    constant uint * pSequence,
    device float4 * outs,
    uint2 id [[ thread_position_in_grid ]])
{
    uint nbHeads;
    uint nbNeurons;
    uint nbBatch;
    uint sequence;
    uint size;
    
    if (pNbHeads && pNbNeurons && pNbBatch && pSequence && outsPrev && outs)
    {
        nbHeads = *pNbHeads;
        nbNeurons = *pNbNeurons;
        nbBatch = *pNbBatch;
        sequence = *pSequence;
        size = nbNeurons / nbHeads;
    }
    else
        return ;
    
    uint depth = id[0];
    uint elem = id[1] / sequence;
    uint seq = id[1] % sequence;
    uint head = depth / (size / 4);
    
    if (depth * 4 >= nbNeurons || elem >= nbBatch || seq >= sequence)
    {
        return ;
    }
    
    float cMax = outsPrev[
        (depth * 4 + nbNeurons * seq + sequence * nbNeurons * elem) / 4
    ][0];
    for (uint j=0; j<size/4; j++)
    {
        uint offset1 = (j*4+head*size +
            nbNeurons * seq + sequence * nbNeurons * elem) / 4;
        
        float4 outPrev = outsPrev[offset1];
        float max1 = max(outPrev[0], outPrev[1]);
        float max2 = max(outPrev[2], outPrev[3]);
        float max3 = max(max1, max2);
        if (max3 > cMax)
        {
            cMax = max3;
        }
    }
    
    float4 sum1 = 0.0;
    for (uint j=0; j<size/4; j++)
    {
        uint offset1 = (j*4+head*size +
            nbNeurons * seq + sequence * nbNeurons * elem) / 4;
        
        float4 outPrev = outsPrev[offset1];
        sum1 += exp(outPrev - cMax);
    }
    
    float sum2 = sum1[0] + sum1[1] + sum1[2] + sum1[3];
    
    uint offset =
        (depth * 4 + nbNeurons * seq + sequence * nbNeurons * elem) / 4;
    float4 outPrev = outsPrev[offset];
    outs[offset] = exp(outPrev - cMax) / sum2;
}

kernel void softmaxSeqBackward(
    const device float * outs,
    const device float * delta,
    constant uint * pNbHeads,
    constant uint * pNbNeurons,
    constant uint * pNbBatch,
    constant uint * pSequence,
    constant uint * pDirty,
    device float * deltaPrev,
    uint2 id [[ thread_position_in_grid ]])
{
    uint nbHeads;
    uint nbNeurons;
    uint nbBatch;
    uint sequence;
    uint size;
    uint dirty;
    
    if (pNbHeads && pNbNeurons && pNbBatch && pSequence && pDirty &&
        deltaPrev && outs && delta)
    {
        nbHeads = *pNbHeads;
        nbNeurons = *pNbNeurons;
        nbBatch = *pNbBatch;
        sequence = *pSequence;
        size = nbNeurons / nbHeads;
        dirty = *pDirty;
    }
    else
        return ;
    
    uint depth = id[0];
    uint elem = id[1] / sequence;
    uint seq = id[1] % sequence;
    uint head = depth / size;
    
    if (depth >= nbNeurons || elem >= nbBatch || seq >= sequence)
    {
        return ;
    }
    
    uint offset = depth + nbNeurons * seq + sequence * nbNeurons * elem;
    float outCur = outs[offset];
    float deltaCur = delta[offset];
    
    float sum1 = 0.0;
    for (uint j=0; j<size; j++)
    {
        uint offset1 = j+head*size +
            nbNeurons * seq + sequence * nbNeurons * elem;
        
        float outCur1 = outs[offset1];
        float deltaCur1 = delta[offset1];
        sum1 += outCur1 * deltaCur1;
    }
    
    if (dirty)
    {
        deltaPrev[offset] = outCur * (deltaCur - sum1);
    }
    else
    {
        deltaPrev[offset] += outCur * (deltaCur - sum1);
    }
}

kernel void softmaxSeq4Backward(
    const device float4 * outs,
    const device float4 * delta,
    constant uint * pNbHeads,
    constant uint * pNbNeurons,
    constant uint * pNbBatch,
    constant uint * pSequence,
    constant uint * pDirty,
    device float4 * deltaPrev,
    uint2 id [[ thread_position_in_grid ]])
{
    uint nbHeads;
    uint nbNeurons;
    uint nbBatch;
    uint sequence;
    uint size;
    uint dirty;
    
    if (pNbHeads && pNbNeurons && pNbBatch && pSequence && pDirty &&
        deltaPrev && outs && delta)
    {
        nbHeads = *pNbHeads;
        nbNeurons = *pNbNeurons;
        nbBatch = *pNbBatch;
        sequence = *pSequence;
        size = nbNeurons / nbHeads;
        dirty = *pDirty;
    }
    else
        return ;
    
    uint depth = id[0];
    uint elem = id[1] / sequence;
    uint seq = id[1] % sequence;
    uint head = depth / (size / 4);
    
    if (depth * 4 >= nbNeurons || elem >= nbBatch || seq >= sequence)
    {
        return ;
    }
    
    uint offset =
        (depth * 4 + nbNeurons * seq + sequence * nbNeurons * elem) / 4;
    float4 outCur = outs[offset];
    float4 deltaCur = delta[offset];
    
    float4 sum1 = 0.0;
    for (uint j=0; j<size/4; j++)
    {
        uint offset1 = (j*4+head*size +
            nbNeurons * seq + sequence * nbNeurons * elem) / 4;
        
        float4 outCur1 = outs[offset1];
        float4 deltaCur1 = delta[offset1];
        sum1 += outCur1 * deltaCur1;
    }
    
    float sum2 = sum1[0] + sum1[1] + sum1[2] + sum1[3];
    if (dirty)
    {
        deltaPrev[offset] = outCur * (deltaCur - sum2);
    }
    else
    {
        deltaPrev[offset] += outCur * (deltaCur - sum2);
    }
}

kernel void valueSeqForward(
    const device float * value,
    const device float * score,
    constant uint * pNbHeads,
    constant uint * pNbNeurons,
    constant uint * pNbNeuronsPrev,
    constant uint * pNbBatch,
    constant uint * pSequence,
    device float * outs,
    uint2 id [[ thread_position_in_grid ]])
{
    uint nbHeads;
    uint nbNeurons;
    uint nbNeuronsPrev;
    uint nbBatch;
    uint sequence;
    uint size;
    
    if (pNbHeads && pNbNeurons && pNbNeuronsPrev && pNbBatch && pSequence &&
        value && score && outs)
    {
        nbHeads = *pNbHeads;
        nbNeurons = *pNbNeurons;
        nbNeuronsPrev = *pNbNeuronsPrev;
        nbBatch = *pNbBatch;
        sequence = *pSequence;
        size = nbNeurons / nbHeads;
    }
    else
        return ;
    
    uint head = id[0] / size;
    uint j = id[0] % size;
    uint elem = id[1] / sequence;
    uint seqQ = id[1] % sequence;
    uint depth = j + head * size;
    
    if (head >= nbHeads || j >= size ||
        elem >= nbBatch || seqQ >= sequence)
    {
        return ;
    }
    
    float tmp = 0.0;
    for (uint seqK=0; seqK<sequence; seqK++)
    {
        uint offsetValue = depth +
            nbNeurons * seqK + sequence * nbNeurons * elem;
        uint offsetScore = seqK + head * sequence +
            nbNeuronsPrev * seqQ + sequence * nbNeuronsPrev * elem;
        
        tmp += value[offsetValue] * score[offsetScore];
    }
    
    uint offset = depth + nbNeurons * seqQ + sequence * nbNeurons * elem;
    outs[offset] = tmp;
}

kernel void valueSeq4Forward(
    const device float4 * value,
    const device float * score,
    constant uint * pNbHeads,
    constant uint * pNbNeurons,
    constant uint * pNbNeuronsPrev,
    constant uint * pNbBatch,
    constant uint * pSequence,
    device float4 * outs,
    uint2 id [[ thread_position_in_grid ]])
{
    uint nbHeads;
    uint nbNeurons;
    uint nbNeuronsPrev;
    uint nbBatch;
    uint sequence;
    uint size;
    
    if (pNbHeads && pNbNeurons && pNbNeuronsPrev && pNbBatch && pSequence &&
        value && score && outs)
    {
        nbHeads = *pNbHeads;
        nbNeurons = *pNbNeurons;
        nbNeuronsPrev = *pNbNeuronsPrev;
        nbBatch = *pNbBatch;
        sequence = *pSequence;
        size = nbNeurons / nbHeads;
    }
    else
        return ;
    
    uint head = id[0] / (size / 4);
    uint j = id[0] % (size / 4);
    uint elem = id[1] / sequence;
    uint seqQ = id[1] % sequence;
    uint depth = j * 4 + head * size;
    
    if (head >= nbHeads || j >= size ||
        elem >= nbBatch || seqQ >= sequence)
    {
        return ;
    }
    
    float4 tmp = 0.0;
    for (uint seqK=0; seqK<sequence; seqK++)
    {
        uint offsetValue = (depth +
            nbNeurons * seqK + sequence * nbNeurons * elem) / 4;
        uint offsetScore = seqK + head * sequence +
            nbNeuronsPrev * seqQ + sequence * nbNeuronsPrev * elem;
        
        tmp += value[offsetValue] * score[offsetScore];
    }
    
    uint offset = (depth + nbNeurons * seqQ + sequence * nbNeurons * elem) / 4;
    outs[offset] = tmp;
}

kernel void valueValueSeqBackward(
    const device float * delta,
    const device float * score,
    constant uint * pNbHeads,
    constant uint * pNbNeurons,
    constant uint * pNbNeuronsPrev,
    constant uint * pNbBatch,
    constant uint * pSequence,
    constant uint * pDirty,
    device float * value,
    uint2 id [[ thread_position_in_grid ]])
{
    uint nbHeads;
    uint nbNeurons;
    uint nbNeuronsPrev;
    uint nbBatch;
    uint sequence;
    uint size;
    uint dirty;
    
    if (pNbHeads && pNbNeurons && pNbNeuronsPrev &&
        pNbBatch && pSequence && pDirty &&
        value && score && delta)
    {
        nbHeads = *pNbHeads;
        nbNeurons = *pNbNeurons;
        nbNeuronsPrev = *pNbNeuronsPrev;
        nbBatch = *pNbBatch;
        sequence = *pSequence;
        size = nbNeurons / nbHeads;
        dirty = *pDirty;
    }
    else
        return ;
    
    uint head = id[0] / size;
    uint j = id[0] % size;
    uint elem = id[1] / sequence;
    uint seqK = id[1] % sequence;
    uint depth = j + head * size;
    
    if (head >= nbHeads || j >= size ||
        elem >= nbBatch || seqK >= sequence)
    {
        return ;
    }
    
    float tmp = 0.0;
    for (uint seqQ=0; seqQ<sequence; seqQ++)
    {
        uint offset = depth + nbNeurons * seqQ + sequence * nbNeurons * elem;
        uint offsetScore = seqK + head * sequence +
            nbNeuronsPrev * seqQ +
            sequence * nbNeuronsPrev * elem;
        
        tmp += delta[offset] * score[offsetScore];
    }
    
    uint offsetValue = depth + nbNeurons * seqK + sequence * nbNeurons * elem;
    if (dirty)
    {
        value[offsetValue] = tmp;
    }
    else
    {
        value[offsetValue] += tmp;
    }
}

kernel void valueValueSeq4Backward(
    const device float4 * delta,
    const device float * score,
    constant uint * pNbHeads,
    constant uint * pNbNeurons,
    constant uint * pNbNeuronsPrev,
    constant uint * pNbBatch,
    constant uint * pSequence,
    constant uint * pDirty,
    device float4 * value,
    uint2 id [[ thread_position_in_grid ]])
{
    uint nbHeads;
    uint nbNeurons;
    uint nbNeuronsPrev;
    uint nbBatch;
    uint sequence;
    uint size;
    uint dirty;
    
    if (pNbHeads && pNbNeurons && pNbNeuronsPrev &&
        pNbBatch && pSequence && pDirty &&
        value && score && delta)
    {
        nbHeads = *pNbHeads;
        nbNeurons = *pNbNeurons;
        nbNeuronsPrev = *pNbNeuronsPrev;
        nbBatch = *pNbBatch;
        sequence = *pSequence;
        size = nbNeurons / nbHeads;
        dirty = *pDirty;
    }
    else
        return ;
    
    uint head = id[0] / (size / 4);
    uint j = id[0] % (size / 4);
    uint elem = id[1] / sequence;
    uint seqK = id[1] % sequence;
    uint depth = j * 4 + head * size;
    
    if (head >= nbHeads || j * 4 >= size ||
        elem >= nbBatch || seqK >= sequence)
    {
        return ;
    }
    
    float4 tmp = 0.0;
    for (uint seqQ=0; seqQ<sequence; seqQ++)
    {
        uint offset =
            (depth + nbNeurons * seqQ + sequence * nbNeurons * elem) / 4;
        uint offsetScore = seqK + head * sequence +
            nbNeuronsPrev * seqQ +
            sequence * nbNeuronsPrev * elem;
        
        tmp += delta[offset] * score[offsetScore];
    }
    
    uint offsetValue =
        (depth + nbNeurons * seqK + sequence * nbNeurons * elem) / 4;
    if (dirty)
    {
        value[offsetValue] = tmp;
    }
    else
    {
        value[offsetValue] += tmp;
    }
}

kernel void valueScoreSeqBackward(
    const device float * delta,
    const device float * value,
    constant uint * pNbHeads,
    constant uint * pNbNeurons,
    constant uint * pNbNeuronsPrev,
    constant uint * pNbBatch,
    constant uint * pSequence,
    constant uint * pDirty,
    device float * score,
    uint2 id [[ thread_position_in_grid ]])
{
    uint nbHeads;
    uint nbNeurons;
    uint nbNeuronsPrev;
    uint nbBatch;
    uint sequence;
    uint size;
    uint dirty;
    
    if (pNbHeads && pNbNeurons && pNbNeuronsPrev &&
        pNbBatch && pSequence && pDirty &&
        value && score && delta)
    {
        nbHeads = *pNbHeads;
        nbNeurons = *pNbNeurons;
        nbNeuronsPrev = *pNbNeuronsPrev;
        nbBatch = *pNbBatch;
        sequence = *pSequence;
        size = nbNeurons / nbHeads;
        dirty = *pDirty;
    }
    else
        return ;
    
    uint head = id[0] / sequence;
    uint seqK = id[0] % sequence;
    uint elem = id[1] / sequence;
    uint seqQ = id[1] % sequence;
    
    if (head >= nbHeads || seqK >= sequence ||
        elem >= nbBatch || seqQ >= sequence)
    {
        return ;
    }
    
    float tmp = 0.0;
    for (uint j=0; j<size; j++)
    {
        uint depth = j + head * size;
        
        uint offset = depth + nbNeurons * seqQ + sequence * nbNeurons * elem;
        uint offsetValue = depth +
            nbNeurons * seqK + sequence * nbNeurons * elem;
        
        tmp += delta[offset] * value[offsetValue];
    }
    
    uint offsetScore = seqK + head * sequence +
        nbNeuronsPrev * seqQ + sequence * nbNeuronsPrev * elem;
    
    if (dirty)
    {
        score[offsetScore] = tmp;
    }
    else
    {
        score[offsetScore] += tmp;
    }
}

kernel void valueScoreSeq4Backward(
    const device float4 * delta,
    const device float4 * value,
    constant uint * pNbHeads,
    constant uint * pNbNeurons,
    constant uint * pNbNeuronsPrev,
    constant uint * pNbBatch,
    constant uint * pSequence,
    constant uint * pDirty,
    device float * score,
    uint2 id [[ thread_position_in_grid ]])
{
    uint nbHeads;
    uint nbNeurons;
    uint nbNeuronsPrev;
    uint nbBatch;
    uint sequence;
    uint size;
    uint dirty;
    
    if (pNbHeads && pNbNeurons && pNbNeuronsPrev &&
        pNbBatch && pSequence && pDirty &&
        value && score && delta)
    {
        nbHeads = *pNbHeads;
        nbNeurons = *pNbNeurons;
        nbNeuronsPrev = *pNbNeuronsPrev;
        nbBatch = *pNbBatch;
        sequence = *pSequence;
        size = nbNeurons / nbHeads;
        dirty = *pDirty;
    }
    else
        return ;
    
    uint head = id[0] / sequence;
    uint seqK = id[0] % sequence;
    uint elem = id[1] / sequence;
    uint seqQ = id[1] % sequence;
    
    if (head >= nbHeads || seqK >= sequence ||
        elem >= nbBatch || seqQ >= sequence)
    {
        return ;
    }
    
    float4 tmp = 0.0;
    for (uint j=0; j<size/4; j++)
    {
        uint depth = j * 4 + head * size;
        
        uint offset =
            (depth + nbNeurons * seqQ + sequence * nbNeurons * elem) / 4;
        uint offsetValue = (depth +
            nbNeurons * seqK + sequence * nbNeurons * elem) / 4;
        
        tmp += delta[offset] * value[offsetValue];
    }
    
    uint offsetScore = seqK + head * sequence +
        nbNeuronsPrev * seqQ + sequence * nbNeuronsPrev * elem;
    
    if (dirty)
    {
        score[offsetScore] = tmp[0] + tmp[1] + tmp[2] + tmp[3];
    }
    else
    {
        score[offsetScore] += tmp[0] + tmp[1] + tmp[2] + tmp[3];
    }
}

kernel void valueSelfSeqForward(
    const device float * value,
    const device float * score,
    constant uint * pNbHeads,
    constant uint * pNbNeurons,
    constant uint * pNbNeuronsPrev,
    constant uint * pNbBlocksPrev,
    constant uint * pGlobalOffset,
    constant uint * pNbBatch,
    constant uint * pSequence,
    device float * outs,
    uint2 id [[ thread_position_in_grid ]])
{
    uint nbHeads;
    uint nbNeurons1;
    uint nbNeurons2;
    uint nbNeuronsPrev;
    uint nbBlocksPrev;
    uint valueOffset;
    uint nbBatch;
    uint sequence;
    uint size;
    
    if (pNbHeads && pNbNeurons && pNbNeuronsPrev &&
        pNbBlocksPrev && pGlobalOffset && pNbBatch && pSequence &&
        value && score && outs)
    {
        nbHeads = *pNbHeads;
        nbNeurons2 = *pNbNeurons;
        nbBlocksPrev = *pNbBlocksPrev;
        nbNeurons1 = nbNeurons2 * nbBlocksPrev;
        nbNeuronsPrev = *pNbNeuronsPrev;
        valueOffset = *pGlobalOffset;
        nbBatch = *pNbBatch;
        sequence = *pSequence;
        size = nbNeurons2 / nbHeads;
    }
    else
        return ;
    
    uint head = id[0] / size;
    uint j = id[0] % size;
    uint elem = id[1] / sequence;
    uint seqQ = id[1] % sequence;
    uint depth = j + head * size;
    
    if (head >= nbHeads || j >= size ||
        elem >= nbBatch || seqQ >= sequence)
    {
        return ;
    }
    
    float tmp = 0.0;
    for (uint seqK=0; seqK<sequence; seqK++)
    {
        uint offsetValue = depth + valueOffset * nbNeurons2 +
            nbNeurons1 * seqK + sequence * nbNeurons1 * elem;
        uint offsetScore = seqK + head * sequence +
            nbNeuronsPrev * seqQ + sequence * nbNeuronsPrev * elem;
        
        tmp += value[offsetValue] * score[offsetScore];
    }
    
    uint offset = depth + nbNeurons2 * seqQ + sequence * nbNeurons2 * elem;
    outs[offset] = tmp;
}

kernel void valueSelfSeq4Forward(
    const device float4 * value,
    const device float * score,
    constant uint * pNbHeads,
    constant uint * pNbNeurons,
    constant uint * pNbNeuronsPrev,
    constant uint * pNbBlocksPrev,
    constant uint * pGlobalOffset,
    constant uint * pNbBatch,
    constant uint * pSequence,
    device float4 * outs,
    uint2 id [[ thread_position_in_grid ]])
{
    uint nbHeads;
    uint nbNeurons1;
    uint nbNeurons2;
    uint nbNeuronsPrev;
    uint nbBlocksPrev;
    uint valueOffset;
    uint nbBatch;
    uint sequence;
    uint size;
    
<<<<<<< HEAD
    if (pNbHeads && pNbNeurons && pNbNeuronsPrev && 
=======
    if (pNbHeads && pNbNeurons && pNbNeuronsPrev &&
>>>>>>> 4969db6a
        pNbBlocksPrev && pGlobalOffset && pNbBatch && pSequence &&
        value && score && outs)
    {
        nbHeads = *pNbHeads;
        nbNeurons2 = *pNbNeurons;
        nbBlocksPrev = *pNbBlocksPrev;
        nbNeurons1 = nbNeurons2 * nbBlocksPrev;
        nbNeuronsPrev = *pNbNeuronsPrev;
        valueOffset = *pGlobalOffset;
        nbBatch = *pNbBatch;
        sequence = *pSequence;
        size = nbNeurons2 / nbHeads;
    }
    else
        return ;
    
    uint head = id[0] / (size / 4);
    uint j = id[0] % (size / 4);
    uint elem = id[1] / sequence;
    uint seqQ = id[1] % sequence;
    uint depth = j * 4 + head * size;
    
    if (head >= nbHeads || j >= size ||
        elem >= nbBatch || seqQ >= sequence)
    {
        return ;
    }
    
    float4 tmp = 0.0;
    for (uint seqK=0; seqK<sequence; seqK++)
    {
        uint offsetValue = (depth + valueOffset * nbNeurons2 +
            nbNeurons1 * seqK + sequence * nbNeurons1 * elem) / 4;
        uint offsetScore = seqK + head * sequence +
            nbNeuronsPrev * seqQ + sequence * nbNeuronsPrev * elem;
        
        tmp += value[offsetValue] * score[offsetScore];
    }
    
    uint offset =
        (depth + nbNeurons2 * seqQ + sequence * nbNeurons2 * elem) / 4;
    outs[offset] = tmp;
}

kernel void valueSelfValueSeqBackward(
    const device float * delta,
    const device float * score,
    constant uint * pNbHeads,
    constant uint * pNbNeurons,
    constant uint * pNbNeuronsPrev,
    constant uint * pNbBlocksPrev,
    constant uint * pGlobalOffset,
    constant uint * pNbBatch,
    constant uint * pSequence,
    constant uint * pDirty,
    device float * value,
    uint2 id [[ thread_position_in_grid ]])
{
    uint nbHeads;
    uint nbNeurons1;
    uint nbNeurons2;
    uint nbNeuronsPrev;
    uint nbBlocksPrev;
    uint valueOffset;
    uint nbBatch;
    uint sequence;
    uint size;
    uint dirty;
    
    if (pNbHeads && pNbNeurons && pNbNeuronsPrev &&
        pNbBlocksPrev && pGlobalOffset && pNbBatch && pSequence && pDirty &&
        value && score && delta)
    {
        nbHeads = *pNbHeads;
        nbNeurons2 = *pNbNeurons;
        nbBlocksPrev = *pNbBlocksPrev;
        nbNeurons1 = nbNeurons2 * nbBlocksPrev;
        nbNeuronsPrev = *pNbNeuronsPrev;
        valueOffset = *pGlobalOffset;
        nbBatch = *pNbBatch;
        sequence = *pSequence;
        size = nbNeurons2 / nbHeads;
        dirty = *pDirty;
    }
    else
        return ;
    
    uint head = id[0] / size;
    uint j = id[0] % size;
    uint elem = id[1] / sequence;
    uint seqK = id[1] % sequence;
    uint depth = j + head * size;
    
    if (head >= nbHeads || j >= size ||
        elem >= nbBatch || seqK >= sequence)
    {
        return ;
    }
    
    float tmp = 0.0;
    for (uint seqQ=0; seqQ<sequence; seqQ++)
    {
        uint offset = depth + nbNeurons2 * seqQ + sequence * nbNeurons2 * elem;
        uint offsetScore = seqK + head * sequence +
            nbNeuronsPrev * seqQ +
            sequence * nbNeuronsPrev * elem;
        
        tmp += delta[offset] * score[offsetScore];
    }
    
    uint offsetValue = depth + valueOffset * nbNeurons2 +
        nbNeurons1 * seqK + sequence * nbNeurons1 * elem;
    if (dirty)
    {
        value[offsetValue] = tmp;
    }
    else
    {
        value[offsetValue] += tmp;
    }
}

kernel void valueSelfValueSeq4Backward(
    const device float4 * delta,
    const device float * score,
    constant uint * pNbHeads,
    constant uint * pNbNeurons,
    constant uint * pNbNeuronsPrev,
    constant uint * pNbBlocksPrev,
    constant uint * pGlobalOffset,
    constant uint * pNbBatch,
    constant uint * pSequence,
    constant uint * pDirty,
    device float4 * value,
    uint2 id [[ thread_position_in_grid ]])
{
    uint nbHeads;
    uint nbNeurons1;
    uint nbNeurons2;
    uint nbNeuronsPrev;
    uint nbBlocksPrev;
    uint valueOffset;
    uint nbBatch;
    uint sequence;
    uint size;
    uint dirty;
    
    if (pNbHeads && pNbNeurons && pNbNeuronsPrev &&
        pNbBlocksPrev && pGlobalOffset && pNbBatch && pSequence && pDirty &&
        value && score && delta)
    {
        nbHeads = *pNbHeads;
        nbNeurons2 = *pNbNeurons;
        nbBlocksPrev = *pNbBlocksPrev;
        nbNeurons1 = nbNeurons2 * nbBlocksPrev;
        nbNeuronsPrev = *pNbNeuronsPrev;
        valueOffset = *pGlobalOffset;
        nbBatch = *pNbBatch;
        sequence = *pSequence;
        size = nbNeurons2 / nbHeads;
        dirty = *pDirty;
    }
    else
        return ;
    
    uint head = id[0] / (size / 4);
    uint j = id[0] % (size / 4);
    uint elem = id[1] / sequence;
    uint seqK = id[1] % sequence;
    uint depth = j * 4 + head * size;
    
    if (head >= nbHeads || j * 4 >= size ||
        elem >= nbBatch || seqK >= sequence)
    {
        return ;
    }
    
    float4 tmp = 0.0;
    for (uint seqQ=0; seqQ<sequence; seqQ++)
    {
        uint offset =
            (depth + nbNeurons2 * seqQ + sequence * nbNeurons2 * elem) / 4;
        uint offsetScore = seqK + head * sequence +
            nbNeuronsPrev * seqQ +
            sequence * nbNeuronsPrev * elem;
        
        tmp += delta[offset] * score[offsetScore];
    }
    
    uint offsetValue = (depth + valueOffset * nbNeurons2 +
        nbNeurons1 * seqK + sequence * nbNeurons1 * elem) / 4;
    if (dirty)
    {
        value[offsetValue] = tmp;
    }
    else
    {
        value[offsetValue] += tmp;
    }
}

kernel void valueSelfScoreSeqBackward(
    const device float * delta,
    const device float * value,
    constant uint * pNbHeads,
    constant uint * pNbNeurons,
    constant uint * pNbNeuronsPrev,
    constant uint * pNbBlocksPrev,
    constant uint * pGlobalOffset,
    constant uint * pNbBatch,
    constant uint * pSequence,
    constant uint * pDirty,
    device float * score,
    uint2 id [[ thread_position_in_grid ]])
{
    uint nbHeads;
    uint nbNeurons1;
    uint nbNeurons2;
    uint nbNeuronsPrev;
    uint nbBlocksPrev;
    uint valueOffset;
    uint nbBatch;
    uint sequence;
    uint size;
    uint dirty;
    
    if (pNbHeads && pNbNeurons && pNbNeuronsPrev &&
        pNbBlocksPrev && pGlobalOffset && pNbBatch && pSequence && pDirty &&
        value && score && delta)
    {
        nbHeads = *pNbHeads;
        nbNeurons2 = *pNbNeurons;
        nbBlocksPrev = *pNbBlocksPrev;
        nbNeurons1 = nbNeurons2 * nbBlocksPrev;
        nbNeuronsPrev = *pNbNeuronsPrev;
        valueOffset = *pGlobalOffset;
        nbBatch = *pNbBatch;
        sequence = *pSequence;
        size = nbNeurons2 / nbHeads;
        dirty = *pDirty;
    }
    else
        return ;
    
    uint head = id[0] / sequence;
    uint seqK = id[0] % sequence;
    uint elem = id[1] / sequence;
    uint seqQ = id[1] % sequence;
    
    if (head >= nbHeads || seqK >= sequence ||
        elem >= nbBatch || seqQ >= sequence)
    {
        return ;
    }
    
    float tmp = 0.0;
    for (uint j=0; j<size; j++)
    {
        uint depth = j + head * size;
        
        uint offset = depth + nbNeurons2 * seqQ + sequence * nbNeurons2 * elem;
        uint offsetValue = depth + valueOffset * nbNeurons2 +
            nbNeurons1 * seqK + sequence * nbNeurons1 * elem;
        
        tmp += delta[offset] * value[offsetValue];
    }
    
    uint offsetScore = seqK + head * sequence +
        nbNeuronsPrev * seqQ + sequence * nbNeuronsPrev * elem;
    
    if (dirty)
    {
        score[offsetScore] = tmp;
    }
    else
    {
        score[offsetScore] += tmp;
    }
}

kernel void valueSelfScoreSeq4Backward(
    const device float4 * delta,
    const device float4 * value,
    constant uint * pNbHeads,
    constant uint * pNbNeurons,
    constant uint * pNbNeuronsPrev,
    constant uint * pNbBlocksPrev,
    constant uint * pGlobalOffset,
    constant uint * pNbBatch,
    constant uint * pSequence,
    constant uint * pDirty,
    device float * score,
    uint2 id [[ thread_position_in_grid ]])
{
    uint nbHeads;
    uint nbNeurons1;
    uint nbNeurons2;
    uint nbNeuronsPrev;
    uint nbBlocksPrev;
    uint valueOffset;
    uint nbBatch;
    uint sequence;
    uint size;
    uint dirty;
    
    if (pNbHeads && pNbNeurons && pNbNeuronsPrev &&
        pNbBlocksPrev && pGlobalOffset && pNbBatch && pSequence && pDirty &&
        value && score && delta)
    {
        nbHeads = *pNbHeads;
        nbNeurons2 = *pNbNeurons;
        nbBlocksPrev = *pNbBlocksPrev;
        nbNeurons1 = nbNeurons2 * nbBlocksPrev;
        nbNeuronsPrev = *pNbNeuronsPrev;
        valueOffset = *pGlobalOffset;
        nbBatch = *pNbBatch;
        sequence = *pSequence;
        size = nbNeurons2 / nbHeads;
        dirty = *pDirty;
    }
    else
        return ;
    
    uint head = id[0] / sequence;
    uint seqK = id[0] % sequence;
    uint elem = id[1] / sequence;
    uint seqQ = id[1] % sequence;
    
    if (head >= nbHeads || seqK >= sequence ||
        elem >= nbBatch || seqQ >= sequence)
    {
        return ;
    }
    
    float4 tmp = 0.0;
    for (uint j=0; j<size/4; j++)
    {
        uint depth = j * 4 + head * size;
        
        uint offset =
            (depth + nbNeurons2 * seqQ + sequence * nbNeurons2 * elem) / 4;
        uint offsetValue = (depth + valueOffset * nbNeurons2 +
            nbNeurons1 * seqK + sequence * nbNeurons1 * elem) / 4;
        
        tmp += delta[offset] * value[offsetValue];
    }
    
    uint offsetScore = seqK + head * sequence +
        nbNeuronsPrev * seqQ + sequence * nbNeuronsPrev * elem;
    
    if (dirty)
    {
        score[offsetScore] = tmp[0] + tmp[1] + tmp[2] + tmp[3];
    }
    else
    {
        score[offsetScore] += tmp[0] + tmp[1] + tmp[2] + tmp[3];
    }
}<|MERGE_RESOLUTION|>--- conflicted
+++ resolved
@@ -1143,11 +1143,7 @@
     uint sequence;
     uint size;
     
-<<<<<<< HEAD
-    if (pNbHeads && pNbNeurons && pNbNeuronsPrev && 
-=======
     if (pNbHeads && pNbNeurons && pNbNeuronsPrev &&
->>>>>>> 4969db6a
         pNbBlocksPrev && pGlobalOffset && pNbBatch && pSequence &&
         outsPrev && outs)
     {
@@ -2350,11 +2346,7 @@
     uint sequence;
     uint size;
     
-<<<<<<< HEAD
-    if (pNbHeads && pNbNeurons && pNbNeuronsPrev && 
-=======
     if (pNbHeads && pNbNeurons && pNbNeuronsPrev &&
->>>>>>> 4969db6a
         pNbBlocksPrev && pGlobalOffset && pNbBatch && pSequence &&
         value && score && outs)
     {
