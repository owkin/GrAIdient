//
// LayerSeqTests.swift
// GrAITests
//
// Created by Jean-François Reboud on 27/02/2023.
//

import XCTest
import GrAIdient
import GrAITestsUtils

// -----------------------------------------------------------------------------
// Gradient Checking
// We expect to see errors ~ 1e-7 and less.
// -----------------------------------------------------------------------------
class LayerSeqGradTests: Input2DMSE1DCase
{
    override func setUp()
    {
        super.setUp()
        
        optimizerParams.nbLoops = 2
        GrAI.Loop.gradientChecking = true
    }
    
    private func _buildTrainer(_ model: String) -> GradTrainer
    {
        let trainer = GradTrainer(
            name: "LayerSeq",
            params: optimizerParams
        )
        trainer.build()
        {
            (context: ModelContext) in
            _buildModel(model: model, context: context)
        }
        return trainer
    }
    
    private func _buildModel(model: String, context: ModelContext)
    {
        let params = GrAI.Model.Params(context: context)
        
        var layer: Layer2D = Input2D(
            nbChannels: 1, width: width, height: height, params: params
        )
        
        layer = Convolution2D(
            layerPrev: layer, size: 1, nbChannels: 3, stride: 1,
            activation: SoftReLU.str, biases: true, bn: false, params: params
        )
        
        var layerSeq: LayerSeq
        switch model
        {
        case "FullyConnectedPatch":
            layerSeq = try! FullyConnectedPatch(
                layerPrev: layer, patch: width / 3, nbNeurons: 5,
                activation: SoftReLU.str, biases: true, params: params
            )
            
        case "Sum":
            let otherLayer1: LayerSeq = try! FullyConnectedPatch(
                layerPrev: layer, patch: width / 3, nbNeurons: 5,
                activation: SoftReLU.str, biases: true, params: params
            )
            let otherLayer2: LayerSeq = try! FullyConnectedPatch(
                layerPrev: layer, patch: width / 3, nbNeurons: 5,
                activation: SoftReLU.str, biases: true, params: params
            )
            layerSeq = try! FullyConnectedPatch(
                layerPrev: layer, patch: width / 3, nbNeurons: 5,
                activation: SoftReLU.str, biases: true, params: params
            )
            layerSeq = try! SumSeq(
                layersPrev: [layerSeq, otherLayer1, otherLayer2],
                params: params
            )
            
        case "Concat1":
            let otherLayer: LayerSeq = try! FullyConnectedPatch(
                layerPrev: layer, patch: width / 3, nbNeurons: 5,
                activation: SoftReLU.str, biases: true, params: params
            )
            layerSeq = try! FullyConnectedPatch(
                layerPrev: layer, patch: width / 2, nbNeurons: 5,
                activation: SoftReLU.str, biases: true, params: params
            )
            layerSeq = try! Concat1Seq(
                layersPrev: [layerSeq, otherLayer],
                params: params
            )
            
        case "Concat2":
            let otherLayer1: LayerSeq = try! FullyConnectedPatch(
                layerPrev: layer, patch: width / 3, nbNeurons: 3,
                activation: SoftReLU.str, biases: true, params: params
            )
            let otherLayer2: LayerSeq = try! FullyConnectedPatch(
                layerPrev: layer, patch: width / 3, nbNeurons: 6,
                activation: SoftReLU.str, biases: true, params: params
            )
            layerSeq = try! FullyConnectedPatch(
                layerPrev: layer, patch: width / 3, nbNeurons: 9,
                activation: SoftReLU.str, biases: true, params: params
            )
            layerSeq = Concat2Seq(
                layersPrev: [layerSeq, otherLayer1, otherLayer2],
                params: params
            )
            
        case "Constant12":
            let otherLayer: LayerSeq = try! FullyConnectedPatch(
                layerPrev: layer, patch: 3, nbNeurons: 2,
                activation: SoftReLU.str, biases: true, params: params
            )
            layerSeq = Constant12Seq(
                sequence: 4, nbNeurons: 2, params: params
            )
            (layerSeq as! Constant12Seq).weightsCPU = [
                1.0, 2.0, 3.0, 4.0, 5.0, 6.0, 7.0, 8.0
            ]
            
            layerSeq = try! SumSeq(
                layersPrev: [layerSeq, otherLayer], params: params
            )
            
        case "Constant2":
            let otherLayer: LayerSeq = try! FullyConnectedPatch(
                layerPrev: layer, patch: 2, nbNeurons: 5,
                activation: SoftReLU.str, biases: true, params: params
            )
            layerSeq = Constant2Seq(
                sequence: 9, nbNeurons: 5, params: params
            )
            (layerSeq as! Constant2Seq).weightsCPU = [1.0, 2.0, 3.0, 4.0, 5.0]
            
            layerSeq = try! SumSeq(
                layersPrev: [layerSeq, otherLayer], params: params
            )
            
        case "FullyConnectedSeq":
            layerSeq = try! FullyConnectedPatch(
                layerPrev: layer, patch: width / 3, nbNeurons: 5 * 3,
                activation: SoftReLU.str, biases: true, params: params
            )
            layerSeq = FullyConnectedSeq(
                layerPrev: layerSeq, nbNeurons: 4 * 5,
                activation: SoftReLU.str, biases: true, params: params
            )
            
        case "LayerNorm":
            layerSeq = try! FullyConnectedPatch(
                layerPrev: layer, patch: width / 3, nbNeurons: 5,
                activation: SoftReLU.str, biases: true, params: params
            )
            layerSeq = LayerNormSeq(
                layerPrev: layerSeq, activation: nil, params: params
            )
            
        case "Query":
            let otherLayer: LayerSeq = try! FullyConnectedPatch(
                layerPrev: layer, patch: width / 3, nbNeurons: 6,
                activation: SoftReLU.str, biases: true, params: params
            )
            layerSeq = try! FullyConnectedPatch(
                layerPrev: layer, patch: width / 3, nbNeurons: 6,
                activation: SoftReLU.str, biases: true, params: params
            )
            layerSeq = try! QuerySeq(
                query: layerSeq, key: otherLayer, nbHeads: 2, params: params
            )
            
        case "QuerySelf":
            layerSeq = try! FullyConnectedPatch(
                layerPrev: layer, patch: width / 3, nbNeurons: 3 * 6,
                activation: SoftReLU.str, biases: true, params: params
            )
            layerSeq = try! QuerySelfSeq(
                layerPrev: layerSeq,
                query: 0, key: 1, nbBlocksPrev: 3, nbHeads: 2,
                params: params
            )
            
        case "Softmax":
            layerSeq = try! FullyConnectedPatch(
                layerPrev: layer, patch: width / 3, nbNeurons: 15,
                activation: SoftReLU.str, biases: true, params: params
            )
            layerSeq = try! SoftmaxSeq(
                layerPrev: layerSeq, nbHeads: 3, params: params
            )
            
        case "Value":
            let otherLayer: LayerSeq = try! FullyConnectedPatch(
                layerPrev: layer, patch: 3, nbNeurons: 6,
                activation: SoftReLU.str, biases: true, params: params
            )
            layerSeq = try! FullyConnectedPatch(
                layerPrev: layer, patch: 3, nbNeurons: 6,
                activation: SoftReLU.str, biases: true, params: params
            )
            layerSeq = FullyConnectedSeq(
                layerPrev: layerSeq, nbNeurons: 2 * 4,
                activation: SoftReLU.str, biases: true, params: params
            )
            layerSeq = try! ValueSeq(
                value: otherLayer, score: layerSeq, nbHeads: 2, params: params
            )
            
        case "ValueSelf":
            let otherLayer: LayerSeq = try! FullyConnectedPatch(
                layerPrev: layer, patch: 3, nbNeurons: 3 * 6,
                activation: SoftReLU.str, biases: true, params: params
            )
            layerSeq = try! FullyConnectedPatch(
                layerPrev: layer, patch: 3, nbNeurons: 6,
                activation: SoftReLU.str, biases: true, params: params
            )
            layerSeq = FullyConnectedSeq(
                layerPrev: layerSeq, nbNeurons: 2 * 4,
                activation: SoftReLU.str, biases: true, params: params
            )
            layerSeq = try! ValueSelfSeq(
                value: otherLayer, score: layerSeq,
                offset: 2, nbBlocksPrev: 3, nbHeads: 2, params: params
            )
            
        default:
            fatalError("Unreachable.")
        }
        
        var head: Layer1D = AvgPoolSeq(layerPrev: layerSeq, params: params)
        
        head = try! FullyConnected(
            layerPrev: head, nbNeurons: 1,
            activation: SoftReLU.str, biases: true, params: params
        )
        
        _ = MSE1D(layerPrev: head, params: params)
    }
    
    func testFullyConnectedPatchCPU() throws
    {
        GrAI.Opti.CPU = true
        let trainer = _buildTrainer("FullyConnectedPatch")
        run(trainer)
    }
    
    func testFullyConnectedPatchGPU() throws
    {
        let trainer = _buildTrainer("FullyConnectedPatch")
        run(trainer)
    }
    
    func testFullyConnectedPatchSampleGPU() throws
    {
        GrAI.Gradient.sample = true
        let trainer = _buildTrainer("FullyConnectedPatch")
        run(trainer)
    }
    
    func testSumCPU() throws
    {
        GrAI.Opti.CPU = true
        let trainer = _buildTrainer("Sum")
        run(trainer)
    }
    
    func testSumGPU() throws
    {
        let trainer = _buildTrainer("Sum")
        run(trainer)
    }
    
    func testConcat1CPU() throws
    {
        GrAI.Opti.CPU = true
        let trainer = _buildTrainer("Concat1")
        run(trainer)
    }
    
    func testConcat1GPU() throws
    {
        let trainer = _buildTrainer("Concat1")
        run(trainer)
    }
    
    func testConcat2CPU() throws
    {
        GrAI.Opti.CPU = true
        let trainer = _buildTrainer("Concat2")
        run(trainer)
    }
    
    func testConcat2GPU() throws
    {
        let trainer = _buildTrainer("Concat2")
        run(trainer)
    }
    
    func testConstant12CPU() throws
    {
        GrAI.Opti.CPU = true
        let trainer = _buildTrainer("Constant12")
        run(trainer)
    }
    
    func testConstant12GPU() throws
    {
        let trainer = _buildTrainer("Constant12")
        run(trainer)
    }
    
    func testConstant2CPU() throws
    {
        GrAI.Opti.CPU = true
        let trainer = _buildTrainer("Constant2")
        run(trainer)
    }
    
    func testConstant2GPU() throws
    {
        let trainer = _buildTrainer("Constant2")
        run(trainer)
    }
    
    func testConstant2SampleGPU() throws
    {
        GrAI.Gradient.sample = true
        let trainer = _buildTrainer("Constant2")
        run(trainer)
    }
    
    func testFullyConnectedSeqCPU() throws
    {
        GrAI.Opti.CPU = true
        let trainer = _buildTrainer("FullyConnectedSeq")
        run(trainer)
    }
    
    func testFullyConnectedSeqGPU() throws
    {
        let trainer = _buildTrainer("FullyConnectedSeq")
        run(trainer)
    }
    
    func testFullyConnectedSeqSampleGPU() throws
    {
        GrAI.Gradient.sample = true
        let trainer = _buildTrainer("FullyConnectedSeq")
        run(trainer)
    }
    
    func testLayerNormSeqCPU() throws
    {
        GrAI.Opti.CPU = true
        let trainer = _buildTrainer("LayerNorm")
        run(trainer)
    }
    
    func testLayerNormSeqGPU() throws
    {
        let trainer = _buildTrainer("LayerNorm")
        run(trainer)
    }
    
    func testQuerySeqCPU() throws
    {
        GrAI.Opti.CPU = true
        let trainer = _buildTrainer("Query")
        run(trainer)
    }
    
    func testQuerySeqGPU() throws
    {
        let trainer = _buildTrainer("Query")
        run(trainer)
    }
    
    func testQuerySelfSeqCPU() throws
    {
        GrAI.Opti.CPU = true
        let trainer = _buildTrainer("QuerySelf")
        run(trainer)
    }
    
    func testQuerySelfSeqGPU() throws
    {
        let trainer = _buildTrainer("QuerySelf")
        run(trainer)
    }
    
    func testSoftmaxSeqCPU() throws
    {
        GrAI.Opti.CPU = true
        let trainer = _buildTrainer("Softmax")
        run(trainer)
    }
    
    func testSoftmaxSeqGPU() throws
    {
        let trainer = _buildTrainer("Softmax")
        run(trainer)
    }
    
    func testValueSeqCPU() throws
    {
        GrAI.Opti.CPU = true
        let trainer = _buildTrainer("Value")
        run(trainer)
    }
    
    func testValueSeqGPU() throws
    {
        let trainer = _buildTrainer("Value")
        run(trainer)
    }
    
    func testValueSelfSeqCPU() throws
    {
        GrAI.Opti.CPU = true
        let trainer = _buildTrainer("ValueSelf")
        run(trainer)
    }
    
    func testValueSelfSeqGPU() throws
    {
        let trainer = _buildTrainer("ValueSelf")
        run(trainer)
    }
}

// -----------------------------------------------------------------------------
// Compare GPU gradients with CPU ones through time.
// We expect to see errors ~ 1e-7 and less.
// -----------------------------------------------------------------------------
class LayerSeqFlowTests: Input2DMSE1DCase
{
    private func _buildTrainer(_ model: String) -> FlowTrainer
    {
        let trainer = FlowTrainer(
            name: "LayerSeq",
            params: optimizerParams
        )
        trainer.build()
        {
            (context: ModelContext) in
            buildModel(model: model, context: context)
        }
        return trainer
    }
    
    func buildModel(model: String, context: ModelContext)
    {
        let params = GrAI.Model.Params(context: context)
        
        var layer: Layer2D = Input2D(
            nbChannels: 1, width: width, height: height, params: params
        )
        
        layer = Convolution2D(
            layerPrev: layer, size: 1, nbChannels: 3, stride: 1,
            activation: LeakyReLU.str, biases: true, bn: false, params: params
        )
        
        var layerSeq: LayerSeq
        switch model
        {
        case "FullyConnectedPatch":
            layerSeq = try! FullyConnectedPatch(
                layerPrev: layer, patch: width / 3, nbNeurons: 5,
                activation: LeakyReLU.str, biases: true, params: params
            )
           
        case "Sum":
            let otherLayer1: LayerSeq = try! FullyConnectedPatch(
                layerPrev: layer, patch: width / 3, nbNeurons: 5,
                activation: LeakyReLU.str, biases: true, params: params
            )
            let otherLayer2: LayerSeq = try! FullyConnectedPatch(
                layerPrev: layer, patch: width / 3, nbNeurons: 5,
                activation: LeakyReLU.str, biases: true, params: params
            )
            layerSeq = try! FullyConnectedPatch(
                layerPrev: layer, patch: width / 3, nbNeurons: 5,
                activation: LeakyReLU.str, biases: true, params: params
            )
            layerSeq = try! SumSeq(
                layersPrev: [layerSeq, otherLayer1, otherLayer2],
                params: params
            )
            
        case "Concat1":
            let otherLayer: LayerSeq = try! FullyConnectedPatch(
                layerPrev: layer, patch: width / 3, nbNeurons: 5,
                activation: LeakyReLU.str, biases: true, params: params
            )
            layerSeq = try! FullyConnectedPatch(
                layerPrev: layer, patch: width / 2, nbNeurons: 5,
                activation: LeakyReLU.str, biases: true, params: params
            )
            layerSeq = try! Concat1Seq(
                layersPrev: [layerSeq, otherLayer],
                params: params
            )
            
        case "Concat2":
            let otherLayer1: LayerSeq = try! FullyConnectedPatch(
                layerPrev: layer, patch: width / 3, nbNeurons: 3,
                activation: LeakyReLU.str, biases: true, params: params
            )
            let otherLayer2: LayerSeq = try! FullyConnectedPatch(
                layerPrev: layer, patch: width / 3, nbNeurons: 6,
                activation: LeakyReLU.str, biases: true, params: params
            )
            layerSeq = try! FullyConnectedPatch(
                layerPrev: layer, patch: width / 3, nbNeurons: 9,
                activation: LeakyReLU.str, biases: true, params: params
            )
            layerSeq = Concat2Seq(
                layersPrev: [layerSeq, otherLayer1, otherLayer2],
                params: params
            )
            
        case "Constant12":
            let otherLayer: LayerSeq = try! FullyConnectedPatch(
                layerPrev: layer, patch: 2, nbNeurons: 2,
                activation: LeakyReLU.str, biases: true, params: params
            )
            layerSeq = Constant12Seq(
                sequence: 9, nbNeurons: 2, params: params
            )
            (layerSeq as! Constant12Seq).weightsCPU = [
                1.0, 2.0, 3.0, 4.0, 5.0, 6.0, 7.0, 8.0,
                9.0, 10.0, 11.0, 12.0, 13.0, 14.0, 15.0, 16.0,
                17, 18, 19
            ]
            
            layerSeq = try! SumSeq(
                layersPrev: [layerSeq, otherLayer], params: params
            )
            
        case "Constant2":
            let otherLayer: LayerSeq = try! FullyConnectedPatch(
                layerPrev: layer, patch: 2, nbNeurons: 5,
                activation: LeakyReLU.str, biases: true, params: params
            )
            layerSeq = Constant2Seq(
                sequence: 9, nbNeurons: 5, params: params
            )
            (layerSeq as! Constant2Seq).weightsCPU = [1.0, 2.0, 3.0, 4.0, 5.0]
            
            layerSeq = try! SumSeq(
                layersPrev: [layerSeq, otherLayer], params: params
            )
            
        case "FullyConnectedSeq":
            layerSeq = try! FullyConnectedPatch(
                layerPrev: layer, patch: width / 3, nbNeurons: 5,
                activation: LeakyReLU.str, biases: true, params: params
            )
            layerSeq = FullyConnectedSeq(
                layerPrev: layerSeq, nbNeurons: 4,
                activation: LeakyReLU.str, biases: true, params: params
            )
            
        case "LayerNorm":
            layerSeq = try! FullyConnectedPatch(
                layerPrev: layer, patch: width / 3, nbNeurons: 5,
                activation: LeakyReLU.str, biases: true, params: params
            )
            layerSeq = LayerNormSeq(
                layerPrev: layerSeq, activation: nil, params: params
            )
            
        case "Query":
            let otherLayer: LayerSeq = try! FullyConnectedPatch(
                layerPrev: layer, patch: width / 3, nbNeurons: 6,
                activation: LeakyReLU.str, biases: true, params: params
            )
            layerSeq = try! FullyConnectedPatch(
                layerPrev: layer, patch: width / 3, nbNeurons: 6,
                activation: LeakyReLU.str, biases: true, params: params
            )
            layerSeq = try! QuerySeq(
                query: layerSeq, key: otherLayer, nbHeads: 2, params: params
            )
            
        case "QuerySelf":
            layerSeq = try! FullyConnectedPatch(
                layerPrev: layer, patch: width / 3, nbNeurons: 3 * 6,
                activation: SoftReLU.str, biases: true, params: params
            )
            layerSeq = try! QuerySelfSeq(
                layerPrev: layerSeq,
                query: 0, key: 1, nbBlocksPrev: 3, nbHeads: 2,
                params: params
            )
            
        case "Softmax":
            layerSeq = try! FullyConnectedPatch(
                layerPrev: layer, patch: width / 3, nbNeurons: 15,
                activation: LeakyReLU.str, biases: true, params: params
            )
            layerSeq = try! SoftmaxSeq(
                layerPrev: layerSeq, nbHeads: 3, params: params
            )
            
        case "Value":
            let otherLayer: LayerSeq = try! FullyConnectedPatch(
                layerPrev: layer, patch: 3, nbNeurons: 6,
                activation: LeakyReLU.str, biases: true, params: params
            )
            layerSeq = try! FullyConnectedPatch(
                layerPrev: layer, patch: 3, nbNeurons: 6,
                activation: LeakyReLU.str, biases: true, params: params
            )
            layerSeq = FullyConnectedSeq(
                layerPrev: layerSeq, nbNeurons: 2 * 4,
                activation: LeakyReLU.str, biases: true, params: params
            )
            layerSeq = try! ValueSeq(
                value: otherLayer, score: layerSeq, nbHeads: 2, params: params
            )
            
        case "ValueSelf":
            let otherLayer: LayerSeq = try! FullyConnectedPatch(
                layerPrev: layer, patch: 3, nbNeurons: 3 * 6,
                activation: LeakyReLU.str, biases: true, params: params
            )
            layerSeq = try! FullyConnectedPatch(
                layerPrev: layer, patch: 3, nbNeurons: 6,
                activation: LeakyReLU.str, biases: true, params: params
            )
            layerSeq = FullyConnectedSeq(
                layerPrev: layerSeq, nbNeurons: 2 * 4,
                activation: LeakyReLU.str, biases: true, params: params
            )
            layerSeq = try! ValueSelfSeq(
                value: otherLayer, score: layerSeq,
                offset: 2, nbBlocksPrev: 3, nbHeads: 2, params: params
            )
            
        case "VQ":
            layerSeq = try! FullyConnectedPatch(
                layerPrev: layer, patch: width / 3, nbNeurons: 5,
                activation: LeakyReLU.str, biases: true, params: params
            )
            layerSeq = VQSeq(layerPrev: layerSeq, K: 5, params: params)
            (layerSeq as! VQSeq).beta = 0.25
            
        default:
            fatalError("Unreachable.")
        }
        
        var head: Layer1D = AvgPoolSeq(layerPrev: layerSeq, params: params)
        
        head = try! FullyConnected(
            layerPrev: head, nbNeurons: 1,
            activation: LeakyReLU.str, biases: true, params: params
        )
        
        _ = MSE1D(layerPrev: head, params: params)
    }
    
    func testFullyConnectedPatch() throws
    {
        let trainer = _buildTrainer("FullyConnectedPatch")
        run(trainer)
    }
    
    func testFullyConnectedPatchSample() throws
    {
        GrAI.Gradient.sample = true
        let trainer = _buildTrainer("FullyConnectedPatch")
        run(trainer)
    }
    
    func testSum() throws
    {
        let trainer = _buildTrainer("Sum")
        run(trainer)
    }
    
    func testConcat1() throws
    {
        let trainer = _buildTrainer("Concat1")
        run(trainer)
    }
    
    func testConcat2() throws
    {
        let trainer = _buildTrainer("Concat2")
        run(trainer)
    }
    
    func testConstant12() throws
    {
        let trainer = _buildTrainer("Constant12")
        run(trainer)
    }
    
    func testConstant2() throws
    {
        let trainer = _buildTrainer("Constant2")
        run(trainer)
    }
    
    func testConstant2Sample() throws
    {
        GrAI.Gradient.sample = true
        let trainer = _buildTrainer("Constant2")
        run(trainer)
    }
    
    func testFullyConnectedSeq() throws
    {
        let trainer = _buildTrainer("FullyConnectedSeq")
        run(trainer)
    }
    
    func testFullyConnectedSeqSample() throws
    {
        GrAI.Gradient.sample = true
        let trainer = _buildTrainer("FullyConnectedSeq")
        run(trainer)
    }
    
    func testLayerNormSeq() throws
    {
        let trainer = _buildTrainer("LayerNorm")
        run(trainer)
    }
    
    func testQuerySeq() throws
    {
        let trainer = _buildTrainer("Query")
        run(trainer)
    }
    
    func testQuerySelfSeq() throws
    {
        let trainer = _buildTrainer("QuerySelf")
        run(trainer)
    }
    
    func testSoftmaxSeq() throws
    {
        let trainer = _buildTrainer("Softmax")
        run(trainer)
    }
    
    func testValueSeq() throws
    {
        let trainer = _buildTrainer("Value")
        run(trainer)
    }
    
    func testValueSelfSeq() throws
    {
        let trainer = _buildTrainer("ValueSelf")
        run(trainer)
    }
    
    func testVQ() throws
    {
        let trainer = _buildTrainer("VQ")
        run(trainer)
    }
    
    func testVQSample() throws
    {
        GrAI.Gradient.sample = true
        let trainer = _buildTrainer("VQ")
        run(trainer)
    }
}

// -----------------------------------------------------------------------------
// Compare GPU gradients with CPU ones through time.
// We expect to see errors ~ 1e-7 and less.
// -----------------------------------------------------------------------------
<<<<<<< HEAD
class LayerSeq4FlowTests: Input2DMSE1DCase
=======
class LayerSeq48FlowTests: Input2DMSE1DCase
>>>>>>> 4969db6a
{
    /// Systematic call before test begins.
    override func setUp()
    {
        batchSize = 16
        _ = MetalKernel.get
        GrAI.Opti.GPU = true
        
        setOptimizerParams(params: &optimizerParams)
        optimizerParams.nbLoops = 3
    }
    
    private func _buildTrainer(_ model: String) -> FlowTrainer
    {
        let trainer = FlowTrainer(
            name: "LayerSeq",
            params: optimizerParams
        )
        trainer.build()
        {
            (context: ModelContext) in
            buildModel(model: model, context: context)
        }
        return trainer
    }
    
    func buildModel(model: String, context: ModelContext)
    {
        let params = GrAI.Model.Params(context: context)
        
        var layer: Layer2D = Input2D(
            nbChannels: 1, width: width, height: height, params: params
        )
        
        layer = Convolution2D(
            layerPrev: layer, size: 1, nbChannels: 4, stride: 1,
            activation: LeakyReLU.str, biases: true, bn: false, params: params
        )
        
        var layerSeq: LayerSeq
        switch model
        {
<<<<<<< HEAD
=======
        case "FullyConnectedSeq":
            layerSeq = try! FullyConnectedPatch(
                layerPrev: layer, patch: width / 3, nbNeurons: 4 * 3,
                activation: LeakyReLU.str, biases: true, params: params
            )
            layerSeq = FullyConnectedSeq(
                layerPrev: layerSeq, nbNeurons: 4 * 5,
                activation: LeakyReLU.str, biases: true, params: params
            )
            
        default:
            fatalError("Unreachable.")
        }
        
        var head: Layer1D = AvgPoolSeq(layerPrev: layerSeq, params: params)
        
        head = try! FullyConnected(
            layerPrev: head, nbNeurons: 1,
            activation: LeakyReLU.str, biases: true, params: params
        )
        
        _ = MSE1D(layerPrev: head, params: params)
    }
    
    func testFullyConnectedSeq() throws
    {
        let trainer = _buildTrainer("FullyConnectedSeq")
        run(trainer)
    }
}

// -----------------------------------------------------------------------------
// Compare GPU gradients with CPU ones through time.
// We expect to see errors ~ 1e-7 and less.
// -----------------------------------------------------------------------------
class LayerSeq4FlowTests: Input2DMSE1DCase
{
    private func _buildTrainer(_ model: String) -> FlowTrainer
    {
        let trainer = FlowTrainer(
            name: "LayerSeq",
            params: optimizerParams
        )
        trainer.build()
        {
            (context: ModelContext) in
            buildModel(model: model, context: context)
        }
        return trainer
    }
    
    func buildModel(model: String, context: ModelContext)
    {
        let params = GrAI.Model.Params(context: context)
        
        var layer: Layer2D = Input2D(
            nbChannels: 1, width: width, height: height, params: params
        )
        
        layer = Convolution2D(
            layerPrev: layer, size: 1, nbChannels: 4, stride: 1,
            activation: LeakyReLU.str, biases: true, bn: false, params: params
        )
        
        var layerSeq: LayerSeq
        switch model
        {
>>>>>>> 4969db6a
        case "Sum":
            let otherLayer1: LayerSeq = try! FullyConnectedPatch(
                layerPrev: layer, patch: width / 3, nbNeurons: 4 * 5,
                activation: LeakyReLU.str, biases: true, params: params
            )
            let otherLayer2: LayerSeq = try! FullyConnectedPatch(
                layerPrev: layer, patch: width / 3, nbNeurons: 4 * 5,
                activation: LeakyReLU.str, biases: true, params: params
            )
            layerSeq = try! FullyConnectedPatch(
                layerPrev: layer, patch: width / 3, nbNeurons: 4 * 5,
                activation: LeakyReLU.str, biases: true, params: params
            )
            layerSeq = try! SumSeq(
                layersPrev: [layerSeq, otherLayer1, otherLayer2],
                params: params
            )
            
        case "Concat1":
            let otherLayer: LayerSeq = try! FullyConnectedPatch(
                layerPrev: layer, patch: width / 3, nbNeurons: 4 * 5,
                activation: LeakyReLU.str, biases: true, params: params
            )
            layerSeq = try! FullyConnectedPatch(
                layerPrev: layer, patch: width / 2, nbNeurons: 4 * 5,
                activation: LeakyReLU.str, biases: true, params: params
            )
            layerSeq = try! Concat1Seq(
                layersPrev: [layerSeq, otherLayer],
                params: params
            )
            
        case "Constant12":
            let otherLayer: LayerSeq = try! FullyConnectedPatch(
                layerPrev: layer, patch: 3, nbNeurons: 4,
                activation: LeakyReLU.str, biases: true, params: params
            )
            layerSeq = Constant12Seq(
                sequence: 4, nbNeurons: 4, params: params
            )
            (layerSeq as! Constant12Seq).weightsCPU = [
                1.0, 2.0, 3.0, 4.0, 5.0, 6.0, 7.0, 8.0,
                9.0, 10.0, 11.0, 12.0, 13.0, 14.0, 15.0, 16.0
            ]
            
            layerSeq = try! SumSeq(
                layersPrev: [layerSeq, otherLayer], params: params
            )
            
        case "Constant2":
            let otherLayer: LayerSeq = try! FullyConnectedPatch(
                layerPrev: layer, patch: 2, nbNeurons: 4 * 2,
                activation: LeakyReLU.str, biases: true, params: params
            )
            layerSeq = Constant2Seq(
                sequence: 9, nbNeurons: 4 * 2, params: params
            )
            (layerSeq as! Constant2Seq).weightsCPU = [
                1.0, 2.0, 3.0, 4.0, 5.0, 6.0, 7.0, 8.0
            ]
            
            layerSeq = try! SumSeq(
                layersPrev: [layerSeq, otherLayer], params: params
            )
            
        case "FullyConnectedSeq":
            layerSeq = try! FullyConnectedPatch(
                layerPrev: layer, patch: width / 3, nbNeurons: 4 * 3,
                activation: LeakyReLU.str, biases: true, params: params
            )
            layerSeq = FullyConnectedSeq(
                layerPrev: layerSeq, nbNeurons: 4 * 5,
                activation: LeakyReLU.str, biases: true, params: params
            )
            
        case "LayerNorm":
            layerSeq = try! FullyConnectedPatch(
                layerPrev: layer, patch: width / 3, nbNeurons: 4 * 5,
                activation: LeakyReLU.str, biases: true, params: params
            )
            layerSeq = LayerNormSeq(
                layerPrev: layerSeq, activation: nil, params: params
            )
            
        case "Query":
            let otherLayer: LayerSeq = try! FullyConnectedPatch(
                layerPrev: layer, patch: width / 3, nbNeurons: 4 * 2 * 3,
                activation: LeakyReLU.str, biases: true, params: params
            )
            layerSeq = try! FullyConnectedPatch(
                layerPrev: layer, patch: width / 3, nbNeurons: 4 * 2 * 3,
                activation: LeakyReLU.str, biases: true, params: params
            )
            layerSeq = try! QuerySeq(
                query: layerSeq, key: otherLayer, nbHeads: 2, params: params
            )
            
        case "QuerySelf":
            layerSeq = try! FullyConnectedPatch(
                layerPrev: layer, patch: width / 3, nbNeurons: 3 * 4 * 2 * 3,
                activation: LeakyReLU.str, biases: true, params: params
            )
            layerSeq = try! QuerySelfSeq(
                layerPrev: layerSeq,
                query: 0, key: 1, nbBlocksPrev: 3, nbHeads: 2,
                params: params
            )
            
        case "Softmax":
            layerSeq = try! FullyConnectedPatch(
                layerPrev: layer, patch: width / 3, nbNeurons: 4 * 3 * 3,
                activation: LeakyReLU.str, biases: true, params: params
            )
            layerSeq = try! SoftmaxSeq(
                layerPrev: layerSeq, nbHeads: 3, params: params
            )
            
        case "Value":
            let otherLayer: LayerSeq = try! FullyConnectedPatch(
                layerPrev: layer, patch: 3, nbNeurons: 4 * 2 * 3,
                activation: LeakyReLU.str, biases: true, params: params
            )
            layerSeq = try! FullyConnectedPatch(
                layerPrev: layer, patch: 3, nbNeurons: 4 * 3,
                activation: LeakyReLU.str, biases: true, params: params
            )
            layerSeq = FullyConnectedSeq(
                layerPrev: layerSeq, nbNeurons: 4 * 5,
                activation: LeakyReLU.str, biases: true, params: params
            )
            layerSeq = try! ValueSeq(
                value: otherLayer, score: layerSeq, nbHeads: 2, params: params
            )
            
        case "ValueSelf":
            let otherLayer: LayerSeq = try! FullyConnectedPatch(
                layerPrev: layer, patch: 3, nbNeurons: 3 * 4 * 2 * 3,
                activation: LeakyReLU.str, biases: true, params: params
            )
            layerSeq = try! FullyConnectedPatch(
                layerPrev: layer, patch: 3, nbNeurons: 4 * 3,
                activation: LeakyReLU.str, biases: true, params: params
            )
            layerSeq = FullyConnectedSeq(
                layerPrev: layerSeq, nbNeurons: 4 * 5,
                activation: LeakyReLU.str, biases: true, params: params
            )
            layerSeq = try! ValueSelfSeq(
                value: otherLayer, score: layerSeq,
                offset: 2, nbBlocksPrev: 3, nbHeads: 2, params: params
            )
            
        default:
            fatalError("Unreachable.")
        }
        
        var head: Layer1D = AvgPoolSeq(layerPrev: layerSeq, params: params)
        
        head = try! FullyConnected(
            layerPrev: head, nbNeurons: 1,
            activation: LeakyReLU.str, biases: true, params: params
        )
        
        _ = MSE1D(layerPrev: head, params: params)
    }
    
    func testSum() throws
    {
        let trainer = _buildTrainer("Sum")
        run(trainer)
    }
    
    func testConcat1() throws
    {
        let trainer = _buildTrainer("Concat1")
        run(trainer)
    }
    
    func testConstant12() throws
    {
        let trainer = _buildTrainer("Constant12")
        run(trainer)
    }
    
    func testConstant2() throws
    {
        let trainer = _buildTrainer("Constant2")
        run(trainer)
    }
    
    func testFullyConnectedSeq() throws
    {
        let trainer = _buildTrainer("FullyConnectedSeq")
        run(trainer)
    }
    
    func testLayerNormSeq() throws
    {
        let trainer = _buildTrainer("LayerNorm")
        run(trainer)
    }
    
    func testQuerySeq() throws
    {
        let trainer = _buildTrainer("Query")
        run(trainer)
    }
    
    func testQuerySelfSeq() throws
    {
        let trainer = _buildTrainer("QuerySelf")
        run(trainer)
    }
    
    func testSoftmaxSeq() throws
    {
        let trainer = _buildTrainer("Softmax")
        run(trainer)
    }
    
    func testValueSeq() throws
    {
        let trainer = _buildTrainer("Value")
        run(trainer)
    }
    
    func testValueSelfSeq() throws
    {
        let trainer = _buildTrainer("ValueSelf")
        run(trainer)
    }
}

// -----------------------------------------------------------------------------
// Compare GPU gradients with CPU ones through time.
// We expect to see errors ~ 1e-7 and less.
// -----------------------------------------------------------------------------
class LayerSeqFlowResetTests: LayerSeqFlowTests
{
    override func setUp()
    {
        super.setUp()
        
        setOptimizerParams(params: &optimizerParams,
                           optimizerClass: .Adam)
    }
    
    private func _buildTrainer(_ model: String) -> FlowResetTrainer
    {
        let trainer = FlowResetTrainer(
            name: "LayerSeq",
            params: optimizerParams
        )
        trainer.build()
        {
            (context: ModelContext) in
            buildModel(model: model, context: context)
        }
        return trainer
    }
    
    override func testFullyConnectedPatch() throws
    {
        let trainer = _buildTrainer("FullyConnectedPatch")
        run(trainer)
    }
    
    override func testFullyConnectedPatchSample() throws
    {
        GrAI.Gradient.sample = true
        let trainer = _buildTrainer("FullyConnectedPatch")
        run(trainer)
    }
    
    override func testSum() throws
    {
        let trainer = _buildTrainer("Sum")
        run(trainer)
    }
    
    override func testConcat1() throws
    {
        let trainer = _buildTrainer("Concat1")
        run(trainer)
    }
    
    override func testConcat2() throws
    {
        let trainer = _buildTrainer("Concat2")
        run(trainer)
    }
    
    override func testConstant12() throws
    {
        let trainer = _buildTrainer("Constant12")
        run(trainer)
    }
    
    override func testConstant2() throws
    {
        let trainer = _buildTrainer("Constant2")
        run(trainer)
    }
    
    override func testConstant2Sample() throws
    {
        GrAI.Gradient.sample = true
        let trainer = _buildTrainer("Constant2")
        run(trainer)
    }
    
    override func testFullyConnectedSeq() throws
    {
        let trainer = _buildTrainer("FullyConnectedSeq")
        run(trainer)
    }
    
    override func testFullyConnectedSeqSample() throws
    {
        GrAI.Gradient.sample = true
        let trainer = _buildTrainer("FullyConnectedSeq")
        run(trainer)
    }
    
    override func testLayerNormSeq() throws
    {
        let trainer = _buildTrainer("LayerNorm")
        run(trainer)
    }
    
    override func testQuerySeq() throws
    {
        let trainer = _buildTrainer("Query")
        run(trainer)
    }
    
    override func testQuerySelfSeq() throws
    {
        let trainer = _buildTrainer("QuerySelf")
        run(trainer)
    }
    
    override func testSoftmaxSeq() throws
    {
        let trainer = _buildTrainer("Softmax")
        run(trainer)
    }
    
    override func testValueSeq() throws
    {
        let trainer = _buildTrainer("Value")
        run(trainer)
    }
    
    override func testValueSelfSeq() throws
    {
        let trainer = _buildTrainer("ValueSelf")
        run(trainer)
    }
    
    override func testVQ() throws
    {
        let trainer = _buildTrainer("VQ")
        run(trainer)
    }
    
    override func testVQSample() throws
    {
        GrAI.Gradient.sample = true
        let trainer = _buildTrainer("VQ")
        run(trainer)
    }
}

// -----------------------------------------------------------------------------
// Compare GPU gradients with CPU ones through time.
// We expect to see errors ~ 1e-7 and less.
// -----------------------------------------------------------------------------
class LayerSeqFlowReverseTests: LayerSeqFlowTests
{
    override func setUp()
    {
        super.setUp()
        
        setOptimizerParams(params: &optimizerParams,
                           optimizerClass: .Adam)
    }
    
    private func _buildTrainer(_ model: String) -> FlowReverseTrainer
    {
        let trainer = FlowReverseTrainer(
            name: "LayerSeq",
            params: optimizerParams
        )
        trainer.build()
        {
            (context: ModelContext) in
            buildModel(model: model, context: context)
        }
        return trainer
    }
    
    override func testFullyConnectedPatch() throws
    {
        let trainer = _buildTrainer("FullyConnectedPatch")
        run(trainer)
    }
    
    override func testFullyConnectedPatchSample() throws
    {
        GrAI.Gradient.sample = true
        let trainer = _buildTrainer("FullyConnectedPatch")
        run(trainer)
    }
    
    override func testSum() throws
    {
        let trainer = _buildTrainer("Sum")
        run(trainer)
    }
    
    override func testConcat1() throws
    {
        let trainer = _buildTrainer("Concat1")
        run(trainer)
    }
    
    override func testConcat2() throws
    {
        let trainer = _buildTrainer("Concat2")
        run(trainer)
    }
    
    override func testConstant12() throws
    {
        let trainer = _buildTrainer("Constant12")
        run(trainer)
    }
    
    override func testConstant2() throws
    {
        let trainer = _buildTrainer("Constant2")
        run(trainer)
    }
    
    override func testConstant2Sample() throws
    {
        GrAI.Gradient.sample = true
        let trainer = _buildTrainer("Constant2")
        run(trainer)
    }
    
    override func testFullyConnectedSeq() throws
    {
        let trainer = _buildTrainer("FullyConnectedSeq")
        run(trainer)
    }
    
    override func testFullyConnectedSeqSample() throws
    {
        GrAI.Gradient.sample = true
        let trainer = _buildTrainer("FullyConnectedSeq")
        run(trainer)
    }
    
    override func testLayerNormSeq() throws
    {
        /*let trainer = _buildTrainer("LayerNorm")
        run(trainer, nbRetry: 5)*/
    }
    
    override func testQuerySeq() throws
    {
        let trainer = _buildTrainer("Query")
        run(trainer)
    }
    
    override func testQuerySelfSeq() throws
    {
        let trainer = _buildTrainer("QuerySelf")
        run(trainer)
    }
    
    override func testSoftmaxSeq() throws
    {
        let trainer = _buildTrainer("Softmax")
        run(trainer)
    }
    
    override func testValueSeq() throws
    {
        let trainer = _buildTrainer("Value")
        run(trainer)
    }
    
    override func testValueSelfSeq() throws
    {
        let trainer = _buildTrainer("ValueSelf")
        run(trainer)
    }
    
    override func testVQ() throws
    {
        let trainer = _buildTrainer("VQ")
        run(trainer)
    }
    
    override func testVQSample() throws
    {
        GrAI.Gradient.sample = true
        let trainer = _buildTrainer("VQ")
        run(trainer)
    }
}

// -----------------------------------------------------------------------------
// Compare GPU gradients with CPU ones through time.
// We expect to see errors ~ 1e-7 and less.
// -----------------------------------------------------------------------------
class LayerSeqFlowAccumulateTests: Input2DMSE1DCase
{
    private func _buildTrainer(_ model: String) -> FlowTrainer
    {
        let trainer = FlowAccumulateTrainer(
            name: "LayerSeq",
            params: optimizerParams
        )
        trainer.build()
        {
            (context: ModelContext) in
            buildModel(model: model, context: context)
        }
        return trainer
    }
    
    func buildModel(model: String, context: ModelContext)
    {
        let params = GrAI.Model.Params(context: context)
        
        var layer: Layer2D = Input2D(
            nbChannels: 1, width: width, height: height, params: params
        )
        
        layer = Convolution2D(
            layerPrev: layer, size: 1, nbChannels: 3, stride: 1,
            activation: LeakyReLU.str, biases: true, bn: false, params: params
        )
        
        var layerSeq: LayerSeq
        switch model
        {
        case "FullyConnectedPatch":
            layerSeq = try! FullyConnectedPatch(
                layerPrev: layer, patch: width / 3, nbNeurons: 5,
                activation: LeakyReLU.str, biases: true, params: params
            )
            
        case "Constant12":
            let otherLayer: LayerSeq = try! FullyConnectedPatch(
                layerPrev: layer, patch: 3, nbNeurons: 2,
                activation: LeakyReLU.str, biases: true, params: params
            )
            layerSeq = Constant12Seq(
                sequence: 4, nbNeurons: 2, params: params
            )
            (layerSeq as! Constant12Seq).weightsCPU = [
                1.0, 2.0, 3.0, 4.0, 5.0, 6.0, 7.0, 8.0
            ]
            
            layerSeq = try! SumSeq(
                layersPrev: [layerSeq, otherLayer], params: params
            )
            
        case "Constant2":
            let otherLayer: LayerSeq = try! FullyConnectedPatch(
                layerPrev: layer, patch: 2, nbNeurons: 5,
                activation: LeakyReLU.str, biases: true, params: params
            )
            layerSeq = Constant2Seq(
                sequence: 9, nbNeurons: 5, params: params
            )
            (layerSeq as! Constant2Seq).weightsCPU = [1.0, 2.0, 3.0, 4.0, 5.0]
            
            layerSeq = try! SumSeq(
                layersPrev: [layerSeq, otherLayer], params: params
            )
            
        case "FullyConnectedSeq":
            layerSeq = try! FullyConnectedPatch(
                layerPrev: layer, patch: width / 3, nbNeurons: 5,
                activation: LeakyReLU.str, biases: true, params: params
            )
            layerSeq = FullyConnectedSeq(
                layerPrev: layerSeq, nbNeurons: 4,
                activation: LeakyReLU.str, biases: true, params: params
            )
            
        case "LayerNorm":
            layerSeq = try! FullyConnectedPatch(
                layerPrev: layer, patch: width / 3, nbNeurons: 5,
                activation: LeakyReLU.str, biases: true, params: params
            )
            layerSeq = LayerNormSeq(
                layerPrev: layerSeq, activation: nil, params: params
            )
            
        case "VQ":
            layerSeq = try! FullyConnectedPatch(
                layerPrev: layer, patch: width / 3, nbNeurons: 5,
                activation: LeakyReLU.str, biases: true, params: params
            )
            layerSeq = VQSeq(layerPrev: layerSeq, K: 5, params: params)
            (layerSeq as! VQSeq).beta = 0.25
            
        default:
            fatalError("Unreachable.")
        }
        
        var head: Layer1D = AvgPoolSeq(layerPrev: layerSeq, params: params)
        
        head = try! FullyConnected(
            layerPrev: head, nbNeurons: 1,
            activation: LeakyReLU.str, biases: true, params: params
        )
        
        _ = MSE1D(layerPrev: head, params: params)
    }
    
    func testFullyConnectedPatch() throws
    {
        let trainer = _buildTrainer("FullyConnectedPatch")
        run(trainer)
    }
    
    func testFullyConnectedPatchSample() throws
    {
        GrAI.Gradient.sample = true
        let trainer = _buildTrainer("FullyConnectedPatch")
        run(trainer)
    }
    
    func testConstant12() throws
    {
        let trainer = _buildTrainer("Constant12")
        run(trainer)
    }
    
    func testConstant2() throws
    {
        let trainer = _buildTrainer("Constant2")
        run(trainer)
    }
    
    func testConstant2Sample() throws
    {
        GrAI.Gradient.sample = true
        let trainer = _buildTrainer("Constant2")
        run(trainer)
    }
    
    func testFullyConnectedSeq() throws
    {
        let trainer = _buildTrainer("FullyConnectedSeq")
        run(trainer)
    }
    
    func testFullyConnectedSeqSample() throws
    {
        GrAI.Gradient.sample = true
        let trainer = _buildTrainer("FullyConnectedSeq")
        run(trainer)
    }
    
    func testLayerNormSeq() throws
    {
        let trainer = _buildTrainer("LayerNorm")
        run(trainer)
    }
    
    func testVQ() throws
    {
        let trainer = _buildTrainer("VQ")
        run(trainer)
    }
    
    func testVQSample() throws
    {
        GrAI.Gradient.sample = true
        let trainer = _buildTrainer("VQ")
        run(trainer)
    }
}

// -----------------------------------------------------------------------------
// Compare GPU Loss in inference mode with CPU one.
// We expect to see errors ~ 1e-3 and less.
// -----------------------------------------------------------------------------
class LayerSeqInferenceTests: LayerSeqFlowTests
{
    private func _buildTrainer(_ model: String) -> InferenceTrainer
    {
        let trainer = InferenceTrainer(
            name: "LayerSeq",
            params: optimizerParams
        )
        trainer.build()
        {
            (context: ModelContext) in
            buildModel(model: model, context: context)
        }
        return trainer
    }
    
    override func testFullyConnectedPatch() throws
    {
        let trainer = _buildTrainer("FullyConnectedPatch")
        run(trainer)
    }
    
    override func testFullyConnectedPatchSample() throws
    {
        GrAI.Gradient.sample = true
        let trainer = _buildTrainer("FullyConnectedPatch")
        run(trainer)
    }
    
    override func testSum() throws
    {
        let trainer = _buildTrainer("Sum")
        run(trainer)
    }
    
    override func testConcat1() throws
    {
        let trainer = _buildTrainer("Concat1")
        run(trainer)
    }
    
    override func testConcat2() throws
    {
        let trainer = _buildTrainer("Concat2")
        run(trainer)
    }
    
    override func testConstant12() throws
    {
        let trainer = _buildTrainer("Constant12")
        run(trainer)
    }
    
    override func testConstant2() throws
    {
        let trainer = _buildTrainer("Constant2")
        run(trainer)
    }
    
    override func testConstant2Sample() throws
    {
        GrAI.Gradient.sample = true
        let trainer = _buildTrainer("Constant2")
        run(trainer)
    }
    
    override func testFullyConnectedSeq() throws
    {
        let trainer = _buildTrainer("FullyConnectedSeq")
        run(trainer)
    }
    
    override func testFullyConnectedSeqSample() throws
    {
        GrAI.Gradient.sample = true
        let trainer = _buildTrainer("FullyConnectedSeq")
        run(trainer)
    }
    
    override func testLayerNormSeq() throws
    {
        let trainer = _buildTrainer("LayerNorm")
        run(trainer)
    }
    
    override func testQuerySeq() throws
    {
        let trainer = _buildTrainer("Query")
        run(trainer)
    }
    
    override func testQuerySelfSeq() throws
    {
        let trainer = _buildTrainer("QuerySelf")
        run(trainer)
    }
    
    override func testSoftmaxSeq() throws
    {
        let trainer = _buildTrainer("Softmax")
        run(trainer)
    }
    
    override func testValueSeq() throws
    {
        let trainer = _buildTrainer("Value")
        run(trainer)
    }
    
    override func testValueSelfSeq() throws
    {
        let trainer = _buildTrainer("ValueSelf")
        run(trainer)
    }
    
    override func testVQ() throws
    {
        let trainer = _buildTrainer("VQ")
        run(trainer)
    }
    
    override func testVQSample() throws
    {
        GrAI.Gradient.sample = true
        let trainer = _buildTrainer("VQ")
        run(trainer)
    }
}

// -----------------------------------------------------------------------------
// Compare GPU/CPU Losses in inference mode with the one obtained from a
// loaded model.
// We expect to see errors ~ 1e-3 and less.
// -----------------------------------------------------------------------------
class LayerSeqLoadTests: LayerSeqFlowTests
{
    private func _buildTrainer(_ model: String) -> LoadTrainer
    {
        let trainer = LoadTrainer(
            name: "LayerSeq",
            params: optimizerParams
        )
        trainer.build()
        {
            (context: ModelContext) in
            buildModel(model: model, context: context)
        }
        return trainer
    }
    
    override func testFullyConnectedPatch() throws
    {
        let trainer = _buildTrainer("FullyConnectedPatch")
        run(trainer)
    }
    
    override func testFullyConnectedPatchSample() throws
    {
        GrAI.Gradient.sample = true
        let trainer = _buildTrainer("FullyConnectedPatch")
        run(trainer)
    }
    
    override func testSum() throws
    {
        let trainer = _buildTrainer("Sum")
        run(trainer)
    }
    
    override func testConcat1() throws
    {
        let trainer = _buildTrainer("Concat1")
        run(trainer)
    }
    
    override func testConcat2() throws
    {
        let trainer = _buildTrainer("Concat2")
        run(trainer)
    }
    
    override func testConstant12() throws
    {
        let trainer = _buildTrainer("Constant12")
        run(trainer)
    }
    
    override func testConstant2() throws
    {
        let trainer = _buildTrainer("Constant2")
        run(trainer)
    }
    
    override func testConstant2Sample() throws
    {
        GrAI.Gradient.sample = true
        let trainer = _buildTrainer("Constant2")
        run(trainer)
    }
    
    override func testFullyConnectedSeq() throws
    {
        let trainer = _buildTrainer("FullyConnectedSeq")
        run(trainer)
    }
    
    override func testFullyConnectedSeqSample() throws
    {
        GrAI.Gradient.sample = true
        let trainer = _buildTrainer("FullyConnectedSeq")
        run(trainer)
    }
    
    override func testLayerNormSeq() throws
    {
        let trainer = _buildTrainer("LayerNorm")
        run(trainer)
    }
    
    override func testQuerySeq() throws
    {
        let trainer = _buildTrainer("Query")
        run(trainer)
    }
    
    override func testQuerySelfSeq() throws
    {
        let trainer = _buildTrainer("QuerySelf")
        run(trainer)
    }
    
    override func testSoftmaxSeq() throws
    {
        let trainer = _buildTrainer("Softmax")
        run(trainer)
    }
    
    override func testValueSeq() throws
    {
        let trainer = _buildTrainer("Value")
        run(trainer)
    }
    
    override func testValueSelfSeq() throws
    {
        let trainer = _buildTrainer("ValueSelf")
        run(trainer)
    }
    
    override func testVQ() throws
    {
        let trainer = _buildTrainer("VQ")
        run(trainer)
    }
    
    override func testVQSample() throws
    {
        GrAI.Gradient.sample = true
        let trainer = _buildTrainer("VQ")
        run(trainer)
    }
}

// -----------------------------------------------------------------------------
// Compare GPU/CPU Losses in inference mode with the one obtained from a
// transformed model.
// We expect to see errors ~ 1e-3 and less.
// -----------------------------------------------------------------------------
class LayerSeqTransformTests: LayerSeqFlowTests
{
    ///
    /// Run Transform tests.
    ///
    /// The goal is to compare the losses computed in the CPU execution
    /// after transforming the model and do the same in the GPU execution context.
    ///
    /// - Parameters:
    ///     - trainer: The testing pipeline to run.
    ///     - nbRetry: The maximum number we can retry the test.
    ///     - diffThreshold: The threshold above which the relative difference is too high.
    ///
    func run(
        _ trainer: TransformTrainer,
        nbRetry: Int = NB_RETRY,
        diffThreshold: Double = 0.001)
    {
        retryNumeric(
            nbRetry: nbRetry,
            {
                () throws in
                try trainer.run(
                    transforms: [self.copy, self.copyInPlace],
                    setData: self.setData,
                    setLoss: self.setLoss,
                    getLoss: self.getLoss)
                {
                    (diffCPU: Double, diffGPU: Double) in
                    if diffCPU > diffThreshold
                    {
                        throw TestError.Numeric
                    }
                    if diffGPU > diffThreshold
                    {
                        throw TestError.Numeric
                    }
                }
            },
            {
                () in
                XCTAssert(false)
            }
        )
    }
    
    private func _buildTrainer(_ model: String) -> TransformTrainer
    {
        let trainer = TransformTrainer(
            name: "LayerSeq",
            params: optimizerParams
        )
        trainer.build()
        {
            (context: ModelContext) in
            buildModel(model: model, context: context)
        }
        return trainer
    }
    
    override func testFullyConnectedPatch() throws
    {
        let trainer = _buildTrainer("FullyConnectedPatch")
        run(trainer)
    }
    
    override func testFullyConnectedPatchSample() throws
    {
        GrAI.Gradient.sample = true
        let trainer = _buildTrainer("FullyConnectedPatch")
        run(trainer)
    }
    
    override func testSum() throws
    {
        let trainer = _buildTrainer("Sum")
        run(trainer)
    }
    
    override func testConcat1() throws
    {
        let trainer = _buildTrainer("Concat1")
        run(trainer)
    }
    
    override func testConcat2() throws
    {
        let trainer = _buildTrainer("Concat2")
        run(trainer)
    }
    
    override func testConstant12() throws
    {
        let trainer = _buildTrainer("Constant12")
        run(trainer)
    }
    
    override func testConstant2() throws
    {
        let trainer = _buildTrainer("Constant2")
        run(trainer)
    }
    
    override func testConstant2Sample() throws
    {
        GrAI.Gradient.sample = true
        let trainer = _buildTrainer("Constant2")
        run(trainer)
    }
    
    override func testFullyConnectedSeq() throws
    {
        let trainer = _buildTrainer("FullyConnectedSeq")
        run(trainer)
    }
    
    override func testFullyConnectedSeqSample() throws
    {
        GrAI.Gradient.sample = true
        let trainer = _buildTrainer("FullyConnectedSeq")
        run(trainer)
    }
    
    override func testLayerNormSeq() throws
    {
        let trainer = _buildTrainer("LayerNorm")
        run(trainer)
    }
    
    override func testQuerySeq() throws
    {
        let trainer = _buildTrainer("Query")
        run(trainer)
    }
    
    override func testQuerySelfSeq() throws
    {
        let trainer = _buildTrainer("QuerySelf")
        run(trainer)
    }
    
    override func testSoftmaxSeq() throws
    {
        let trainer = _buildTrainer("Softmax")
        run(trainer)
    }
    
    override func testValueSeq() throws
    {
        let trainer = _buildTrainer("Value")
        run(trainer)
    }
    
    override func testValueSelfSeq() throws
    {
        let trainer = _buildTrainer("ValueSelf")
        run(trainer)
    }
    
    override func testVQ() throws
    {
        let trainer = _buildTrainer("VQ")
        run(trainer)
    }
    
    override func testVQSample() throws
    {
        GrAI.Gradient.sample = true
        let trainer = _buildTrainer("VQ")
        run(trainer)
    }
}

// -----------------------------------------------------------------------------
// Gradient Checking
// We expect to see errors ~ 1e-7 and less.
// -----------------------------------------------------------------------------
class SelectSeqGradTests: Input2DMSE1DCase
{
    private func _buildTrainer() -> GradTrainer
    {
        let trainer = GradTrainer(
            name: "LayerSeq",
            params: optimizerParams
        )
        trainer.build()
        {
            (context: ModelContext) in
            _buildModel(context: context)
        }
        return trainer
    }
    
    private func _buildModel(context: ModelContext)
    {
        let params = GrAI.Model.Params(context: context)
        
        var layer: Layer2D = Input2D(
            nbChannels: 1, width: width, height: height, params: params
        )
        
        layer = Convolution2D(
            layerPrev: layer, size: 1, nbChannels: 3, stride: 1,
            activation: SoftReLU.str, biases: true, bn: false, params: params
        )
        
        let layerSeq: LayerSeq = try! FullyConnectedPatch(
            layerPrev: layer, patch: width / 3, nbNeurons: 5,
            activation: SoftReLU.str, biases: true, params: params
        )
        
        var head: Layer1D = SelectSeq(
            layerPrev: layerSeq,
            targetSeq: 3,
            params: params
        )
        
        head = try! FullyConnected(
            layerPrev: head, nbNeurons: 1,
            activation: SoftReLU.str, biases: true, params: params
        )
        
        _ = MSE1D(layerPrev: head, params: params)
    }
    
    func testSelectCPU() throws
    {
        GrAI.Opti.CPU = true
        let trainer = _buildTrainer()
        run(trainer)
    }
    
    func testSelectGPU() throws
    {
        let trainer = _buildTrainer()
        run(trainer)
    }
}

// -----------------------------------------------------------------------------
// Compare GPU gradients with CPU ones through time.
// We expect to see errors ~ 1e-7 and less.
// -----------------------------------------------------------------------------
class SelectSeqFlowTests: Input2DMSE1DCase
{
    private func _buildTrainer() -> FlowTrainer
    {
        let trainer = FlowTrainer(
            name: "LayerSeq",
            params: optimizerParams
        )
        trainer.build()
        {
            (context: ModelContext) in
            buildModel(context: context)
        }
        return trainer
    }
    
    func buildModel(context: ModelContext)
    {
        let params = GrAI.Model.Params(context: context)
        
        var layer: Layer2D = Input2D(
            nbChannels: 1, width: width, height: height, params: params
        )
        
        layer = Convolution2D(
            layerPrev: layer, size: 1, nbChannels: 3, stride: 1,
            activation: LeakyReLU.str, biases: true, bn: false, params: params
        )
        
        let layerSeq: LayerSeq = try! FullyConnectedPatch(
            layerPrev: layer, patch: width / 3, nbNeurons: 5,
            activation: LeakyReLU.str, biases: true, params: params
        )
        
        var head: Layer1D = SelectSeq(
            layerPrev: layerSeq,
            targetSeq: 3,
            params: params
        )
        
        head = try! FullyConnected(
            layerPrev: head, nbNeurons: 1,
            activation: LeakyReLU.str, biases: true, params: params
        )
        
        _ = MSE1D(layerPrev: head, params: params)
    }
    
    func testSelect() throws
    {
        let trainer = _buildTrainer()
        run(trainer)
    }
}

// -----------------------------------------------------------------------------
// Compare GPU gradients with CPU ones through time.
// We expect to see errors ~ 1e-7 and less.
// -----------------------------------------------------------------------------
class SelectSeqFlowResetTests: SelectSeqFlowTests
{
    override func setUp()
    {
        super.setUp()
        
        setOptimizerParams(params: &optimizerParams,
                           optimizerClass: .Adam)
    }
    
    private func _buildTrainer() -> FlowResetTrainer
    {
        let trainer = FlowResetTrainer(
            name: "LayerSeq",
            params: optimizerParams
        )
        trainer.build()
        {
            (context: ModelContext) in
            buildModel(context: context)
        }
        return trainer
    }
    
    override func testSelect() throws
    {
        let trainer = _buildTrainer()
        run(trainer)
    }
}

// -----------------------------------------------------------------------------
// Compare GPU gradients with CPU ones through time.
// We expect to see errors ~ 1e-7 and less.
// -----------------------------------------------------------------------------
class SelectSeqFlowReverseTests: SelectSeqFlowTests
{
    override func setUp()
    {
        super.setUp()
        
        setOptimizerParams(params: &optimizerParams,
                           optimizerClass: .Adam)
    }
    
    private func _buildTrainer() -> FlowReverseTrainer
    {
        let trainer = FlowReverseTrainer(
            name: "LayerSeq",
            params: optimizerParams
        )
        trainer.build()
        {
            (context: ModelContext) in
            buildModel(context: context)
        }
        return trainer
    }
    
    override func testSelect() throws
    {
        let trainer = _buildTrainer()
        run(trainer)
    }
}

// -----------------------------------------------------------------------------
// Compare GPU Loss in inference mode with CPU one.
// We expect to see errors ~ 1e-3 and less.
// -----------------------------------------------------------------------------
class SelectSeqInferenceTests: SelectSeqFlowTests
{
    private func _buildTrainer() -> InferenceTrainer
    {
        let trainer = InferenceTrainer(
            name: "LayerSeq",
            params: optimizerParams
        )
        trainer.build()
        {
            (context: ModelContext) in
            buildModel(context: context)
        }
        return trainer
    }
    
    override func testSelect() throws
    {
        let trainer = _buildTrainer()
        run(trainer)
    }
}

// -----------------------------------------------------------------------------
// Compare GPU/CPU Losses in inference mode with the one obtained from a
// loaded model.
// We expect to see errors ~ 1e-3 and less.
// -----------------------------------------------------------------------------
class SelectSeqLoadTests: SelectSeqFlowTests
{
    private func _buildTrainer() -> LoadTrainer
    {
        let trainer = LoadTrainer(
            name: "LayerSeq",
            params: optimizerParams
        )
        trainer.build()
        {
            (context: ModelContext) in
            buildModel(context: context)
        }
        return trainer
    }
    
    override func testSelect() throws
    {
        let trainer = _buildTrainer()
        run(trainer)
    }
}

// -----------------------------------------------------------------------------
// Compare GPU/CPU Losses in inference mode with the one obtained from a
// transformed model.
// We expect to see errors ~ 1e-3 and less.
// -----------------------------------------------------------------------------
class SelectSeqTransformTests: SelectSeqFlowTests
{
    ///
    /// Run Transform tests.
    ///
    /// The goal is to compare the losses computed in the CPU execution
    /// after transforming the model and do the same in the GPU execution context.
    ///
    /// - Parameters:
    ///     - trainer: The testing pipeline to run.
    ///     - nbRetry: The maximum number we can retry the test.
    ///     - diffThreshold: The threshold above which the relative difference is too high.
    ///
    func run(
        _ trainer: TransformTrainer,
        nbRetry: Int = NB_RETRY,
        diffThreshold: Double = 0.001)
    {
        retryNumeric(
            nbRetry: nbRetry,
            {
                () throws in
                try trainer.run(
                    transforms: [self.copy, self.copyInPlace],
                    setData: self.setData,
                    setLoss: self.setLoss,
                    getLoss: self.getLoss)
                {
                    (diffCPU: Double, diffGPU: Double) in
                    if diffCPU > diffThreshold
                    {
                        throw TestError.Numeric
                    }
                    if diffGPU > diffThreshold
                    {
                        throw TestError.Numeric
                    }
                }
            },
            {
                () in
                XCTAssert(false)
            }
        )
    }
    
    private func _buildTrainer() -> TransformTrainer
    {
        let trainer = TransformTrainer(
            name: "LayerSeq",
            params: optimizerParams
        )
        trainer.build()
        {
            (context: ModelContext) in
            buildModel(context: context)
        }
        return trainer
    }
    
    override func testSelect() throws
    {
        let trainer = _buildTrainer()
        run(trainer)
    }
}

// -----------------------------------------------------------------------------
// Compare GPU gradients with CPU ones through time.
// We expect to see errors ~ 1e-7 and less.
// -----------------------------------------------------------------------------
class VQSeqFlowTests: Input2DVQSeqCase
{
    private func _buildTrainer() -> FlowTrainer
    {
        let trainer = FlowTrainer(
            name: "LayerSeq",
            params: optimizerParams
        )
        trainer.build()
        {
            (context: ModelContext) in
            buildModel(context: context)
        }
        return trainer
    }
    
    func buildModel(context: ModelContext)
    {
        let params = GrAI.Model.Params(context: context)
        
        var layer: Layer2D = Input2D(
            nbChannels: 1, width: width, height: height, params: params
        )
        
        layer = Convolution2D(
            layerPrev: layer, size: 1, nbChannels: 3, stride: 1,
            activation: LeakyReLU.str, biases: true, bn: false, params: params
        )
        
        let layerSeq: LayerSeq = try! FullyConnectedPatch(
            layerPrev: layer, patch: width / 3, nbNeurons: 5,
            activation: LeakyReLU.str, biases: true, params: params
        )
        
        _ = VQSeq(layerPrev: layerSeq, K: 5, params: params)
    }
    
    func testLoss() throws
    {
        let trainer = _buildTrainer()
        run(trainer)
    }
}

// -----------------------------------------------------------------------------
// Compare GPU gradients with CPU ones through time.
// We expect to see errors ~ 1e-7 and less.
// -----------------------------------------------------------------------------
class VQSeqFlowResetTests: VQSeqFlowTests
{
    override func setUp()
    {
        super.setUp()
        
        setOptimizerParams(params: &optimizerParams,
                           optimizerClass: .Adam)
    }
    
    private func _buildTrainer() -> FlowResetTrainer
    {
        let trainer = FlowResetTrainer(
            name: "LayerSeq",
            params: optimizerParams
        )
        trainer.build()
        {
            (context: ModelContext) in
            buildModel(context: context)
        }
        return trainer
    }
    
    override func testLoss() throws
    {
        let trainer = _buildTrainer()
        run(trainer)
    }
}

// -----------------------------------------------------------------------------
// Compare GPU gradients with CPU ones through time.
// We expect to see errors ~ 1e-7 and less.
// -----------------------------------------------------------------------------
class VQSeqFlowReverseTests: VQSeqFlowTests
{
    override func setUp()
    {
        super.setUp()
        
        setOptimizerParams(params: &optimizerParams,
                           optimizerClass: .Adam)
    }
    
    private func _buildTrainer() -> FlowReverseTrainer
    {
        let trainer = FlowReverseTrainer(
            name: "LayerSeq",
            params: optimizerParams
        )
        trainer.build()
        {
            (context: ModelContext) in
            buildModel(context: context)
        }
        return trainer
    }
    
    override func testLoss() throws
    {
        let trainer = _buildTrainer()
        run(trainer)
    }
}

// -----------------------------------------------------------------------------
// Compare GPU Loss in inference mode with CPU one.
// We expect to see errors ~ 1e-3 and less.
// -----------------------------------------------------------------------------
class VQSeqInferenceTests: VQSeqFlowTests
{
    private func _buildTrainer() -> InferenceTrainer
    {
        let trainer = InferenceTrainer(
            name: "LayerSeq",
            params: optimizerParams
        )
        trainer.build()
        {
            (context: ModelContext) in
            buildModel(context: context)
        }
        return trainer
    }
    
    override func testLoss() throws
    {
        let trainer = _buildTrainer()
        run(trainer)
    }
}

// -----------------------------------------------------------------------------
// Compare GPU/CPU Losses in inference mode with the one obtained from a
// loaded model.
// We expect to see errors ~ 1e-3 and less.
// -----------------------------------------------------------------------------
class VQSeqLoadTests: VQSeqFlowTests
{
    private func _buildTrainer() -> LoadTrainer
    {
        let trainer = LoadTrainer(
            name: "LayerSeq",
            params: optimizerParams
        )
        trainer.build()
        {
            (context: ModelContext) in
            buildModel(context: context)
        }
        return trainer
    }
    
    override func testLoss() throws
    {
        let trainer = _buildTrainer()
        run(trainer)
    }
}

// -----------------------------------------------------------------------------
// Compare GPU/CPU Losses in inference mode with the one obtained from a
// transformed model.
// We expect to see errors ~ 1e-3 and less.
// -----------------------------------------------------------------------------
class VQSeqTransformTests: VQSeqFlowTests
{
    private func _buildTrainer() -> TransformTrainer
    {
        let trainer = TransformTrainer(
            name: "LayerSeq",
            params: optimizerParams
        )
        trainer.build()
        {
            (context: ModelContext) in
            buildModel(context: context)
        }
        return trainer
    }
    
    override func testLoss() throws
    {
        let trainer = _buildTrainer()
        run(trainer)
    }
}

// Tests for the VQGradSeq layer.
class VQGradSeqTests: XCTestCase
{
    var height = 6
    var width = 6
    
    /// Batch size of data.
    var batchSize: Int = -1
    /// Optimizer parameters.
    var optimizerParams = GrAI.Optimizer.Params()
    
    /// Systematic call before test begins.
    override func setUp()
    {
        batchSize = 5
        _ = MetalKernel.get
        GrAI.Opti.GPU = true
        
        setOptimizerParams(params: &optimizerParams)
        optimizerParams.nbLoops = 3
    }
    
    ///
    /// Build the two branches of the model.
    ///
    /// - Returns:
    ///     (frist branch, last branch of the model).
    ///
    func buildModel() -> (Model, Model)
    {
        var context = ModelContext(name: "MainBranch", curID: 0)
        var params = GrAI.Model.Params(context: context)
        
        var layer: Layer2D = Input2D(
            nbChannels: 1, width: width, height: height, params: params
        )
        
        layer = Convolution2D(
            layerPrev: layer, size: 1, nbChannels: 6, stride: 1,
            activation: LeakyReLU.str, biases: true, bn: false, params: params
        )
        
        let layerSeq: LayerSeq = try! FullyConnectedPatch(
            layerPrev: layer, patch: width / 3, nbNeurons: 6,
            activation: SoftReLU.str, biases: true, params: params
        )
        
        var head: Layer1D = AvgPoolSeq(layerPrev: layerSeq, params: params)
        
        head = try! FullyConnected(
            layerPrev: head, nbNeurons: 1,
            activation: LeakyReLU.str, biases: true, params: params
        )
        
        head = MSE1D(layerPrev: head, params: params)
        
        let mainBranch = Model(model: context.model, modelsPrev: [])
        
        context = ModelContext(name: "VQBranch", models: [mainBranch])
        params = GrAI.Model.Params(context: context)
        
        _ = VQGradSeq(layerPrev: layerSeq, K: 5, params: params)
        
        let vqBranch = Model(model: context.model, modelsPrev: [mainBranch])
        
        return (mainBranch, vqBranch)
    }
    
    ///
    /// Get the current batch size of data.
    ///
    /// This function allows to simulate the fact that the batch size of data may be smalling during the
    /// last iteration of the training.
    ///
    /// - Parameter model: The model.
    /// - Returns: The batch size of data.
    ///
    func getBatchSize(_ model: Model) -> Int
    {
        if model.optimizerParams.step == model.optimizerParams.nbLoops-1
        {
            return batchSize / 2
        }
        else
        {
            return batchSize
        }
    }
    
    ///
    /// Create synthetic data.
    ///
    /// - Parameters:
    ///     - dim1: The first dimension of the data.
    ///     - dim2: The second dimension of the data.
    /// - Returns: The created data.
    ///
    func buildData<T: BinaryFloatingPoint>(dim1: Int, dim2: Int) -> [[T]]
    {
        var data = [[T]]()
        for _ in 0..<dim1
        {
            var data1 = [T]()
            for _ in 0..<dim2
            {
                data1.append(T(Double.random(in: -1.0..<1.0)))
            }
            data.append(data1)
        }
        return data
    }
    
    ///
    /// A function to create/set data to the model.
    ///
    /// - Parameters:
    ///     - inputs: The data to set.
    ///     - model: The model.
    /// - Returns: (The data, the batch size).
    ///
    func setData(_ inputs: [[Double]]?, _ model: Model) -> ([[Double]], Int)
    {
        let firstLayer = model.layers.first as! Input2D
        let ins: [[Double]]
        if let insTmp = inputs
        {
            ins = insTmp
        }
        else
        {
            ins = buildData(dim1: getBatchSize(model), dim2: height * width)
        }
        
        if GrAI.Opti.GPU
        {
            try! firstLayer.setDataGPU(
                ins.reduce([], +),
                batchSize: ins.count,
                nbChannels: 1, height: height, width: width,
                format: .Neuron
            )
        }
        else
        {
            try! firstLayer.setDataCPU(
                ins.reduce([], +),
                batchSize: ins.count,
                nbChannels: 1, height: height, width: width,
                format: .Neuron
            )
        }
        return (ins, ins.count)
    }
    
    func testInference()
    {
        let (mainCPU, vqCPU) = buildModel()
        let (mainGPU, vqGPU) = buildModel()
        
        GrAI.Opti.CPU = true
        randomSelectWeightsInitializationScheme(model: mainCPU)
        randomSelectWeightsInitializationScheme(model: vqCPU)
        
        mainCPU.initialize(
            params: optimizerParams,
            phase: .Inference,
            deviceID: DEVICE_ID
        )
        vqCPU.initialize(
            params: optimizerParams,
            phase: .Inference,
            deviceID: DEVICE_ID
        )
        
        mainGPU.weights = mainCPU.weights
        vqGPU.weights = vqCPU.weights
        
        GrAI.Opti.GPU = true
        mainGPU.initialize(
            params: optimizerParams,
            phase: .Inference,
            deviceID: DEVICE_ID
        )
        vqGPU.initialize(
            params: optimizerParams,
            phase: .Inference,
            deviceID: DEVICE_ID
        )
        
        let lastLayerCPU = mainCPU.layers.last as! MSE1D
        let vqLayerCPU = vqCPU.layers.last as! VQGradSeq
        let lastLayerGPU = mainGPU.layers.last as! MSE1D
        let vqLayerGPU = vqGPU.layers.last as! VQGradSeq
        
        lastLayerCPU.coeff = -1.0
        lastLayerGPU.coeff = -1.0
        vqLayerCPU.magnitudeCoeff = 1.1
        vqLayerGPU.magnitudeCoeff = 1.1
        
        var numLoop = 0
        while numLoop < optimizerParams.nbLoops
        {
            GrAI.Opti.CPU = true
            
            let (inputs, batchSize) = setData(nil, mainCPU)
            mainCPU.updateKernel(batchSize: batchSize)
            vqCPU.updateKernel(batchSize: batchSize)
            
            try! mainCPU.forward()
            try! lastLayerCPU.lossDerivativeCPU(
                [[Double]](repeating: [0.0], count: batchSize),
                batchSize: batchSize,
                nbNeurons: 1
            )
            try! mainCPU.backward()
            try! mainCPU.update()
            
            try! vqCPU.forward()
            try! vqLayerCPU.lossDerivativeCPU()
            let lossCPU: Double = vqLayerCPU.getLossCPU()
            try! vqCPU.update()
            
            GrAI.Opti.GPU = true
            
            _ = setData(inputs, mainGPU)
            mainGPU.updateKernel(batchSize: batchSize)
            vqGPU.updateKernel(batchSize: batchSize)
            
            try! mainGPU.forward()
            try! lastLayerGPU.lossDerivativeGPU(
                [[Double]](repeating: [0.0], count: batchSize),
                batchSize: batchSize,
                nbNeurons: 1
            )
            try! mainGPU.backward()
            try! mainGPU.update()
            
            try! vqGPU.forward()
            try! vqLayerGPU.lossDerivativeGPU()
            let lossGPU: Double = try! vqLayerGPU.getLossGPU()
            try! vqGPU.update()
            
            let diff = (lossGPU - lossCPU) * (lossGPU - lossCPU) /
                       (lossCPU * lossCPU + lossGPU * lossGPU)
            XCTAssert(diff < 0.001)
            
            mainCPU.incStep()
            vqCPU.incStep()
            mainGPU.incStep()
            vqGPU.incStep()
            numLoop += 1
        }
    }
    
    func testLoad()
    {
        GrAI.Opti.GPU = true
        var (mainBranch, vqBranch) = buildModel()
        
        randomSelectWeightsInitializationScheme(model: mainBranch)
        randomSelectWeightsInitializationScheme(model: vqBranch)
        
        mainBranch.initialize(
            params: optimizerParams,
            phase: .Inference,
            deviceID: DEVICE_ID
        )
        vqBranch.initialize(
            params: optimizerParams,
            phase: .Inference,
            deviceID: DEVICE_ID
        )
        
        let folderURL = FileManager.default.temporaryDirectory
        let mainPath =
            folderURL.appendingPathComponent("testMain.plist").path
        let vqPath =
            folderURL.appendingPathComponent("testVQ.plist").path
        
        let encoder = PropertyListEncoder()
    
        var data = try! encoder.encode(mainBranch)
        try! data.write(to: URL(fileURLWithPath: mainPath))
        
        data = try! encoder.encode(vqBranch)
        try! data.write(to: URL(fileURLWithPath: vqPath))
        
        data = try! Data(contentsOf: URL(fileURLWithPath: mainPath))
        let mainBase = try! PropertyListDecoder().decode(
            BaseModel.self, from: data
        )
        data = try! Data(contentsOf: URL(fileURLWithPath: vqPath))
        let vqBase = try! PropertyListDecoder().decode(
            BaseModel.self, from: data
        )
        
        mainBranch = Model(model: mainBase, modelsPrev: [])
        vqBranch = Model(model: vqBase, modelsPrev: [mainBranch])
        
        mainBranch.initialize(
            params: optimizerParams,
            phase: .Inference,
            deviceID: DEVICE_ID
        )
        vqBranch.initialize(
            params: optimizerParams,
            phase: .Inference,
            deviceID: DEVICE_ID
        )
        
        let lastLayer = mainBranch.layers.last as! MSE1D
        let vqLayer = vqBranch.layers.last as! VQGradSeq
        
        lastLayer.coeff = -1.0
        vqLayer.magnitudeCoeff = 1.1
        
        var numLoop = 0
        while numLoop < optimizerParams.nbLoops
        {
            let (_, batchSize) = setData(nil, mainBranch)
            mainBranch.updateKernel(batchSize: batchSize)
            vqBranch.updateKernel(batchSize: batchSize)
            
            try! mainBranch.forward()
            try! lastLayer.lossDerivativeGPU(
                [[Double]](repeating: [0.0], count: batchSize),
                batchSize: batchSize,
                nbNeurons: 1
            )
            try! mainBranch.backward()
            try! mainBranch.update()
            
            try! vqBranch.forward()
            try! vqLayer.lossDerivativeGPU()
            let lossVal: Double = try! vqLayer.getLossGPU()
            try! vqBranch.update()
            
            print(lossVal)
            
            mainBranch.incStep()
            vqBranch.incStep()
            numLoop += 1
        }
    }
    
    func testTransform()
    {
        GrAI.Opti.GPU = true
        var (mainBranch, vqBranch) = buildModel()
        
        randomSelectWeightsInitializationScheme(model: mainBranch)
        randomSelectWeightsInitializationScheme(model: vqBranch)
        
        mainBranch.initialize(
            params: optimizerParams,
            phase: .Inference,
            deviceID: DEVICE_ID
        )
        vqBranch.initialize(
            params: optimizerParams,
            phase: .Inference,
            deviceID: DEVICE_ID
        )
        
        let branches = Model.copy(
            models: [mainBranch, vqBranch],
            inPlace: true
        )
        mainBranch = branches[0]
        vqBranch = branches[1]
        
        mainBranch.setupOptimizers(params: optimizerParams)
        vqBranch.setupOptimizers(params: optimizerParams)
        mainBranch.phase = .Inference
        vqBranch.phase = .Inference
        
        let lastLayer = mainBranch.layers.last as! MSE1D
        let vqLayer = vqBranch.layers.last as! VQGradSeq
        
        lastLayer.coeff = -1.0
        vqLayer.magnitudeCoeff = 1.1
        
        var numLoop = 0
        while numLoop < optimizerParams.nbLoops
        {
            let (_, batchSize) = setData(nil, mainBranch)
            mainBranch.updateKernel(batchSize: batchSize)
            vqBranch.updateKernel(batchSize: batchSize)
            
            try! mainBranch.forward()
            try! lastLayer.lossDerivativeGPU(
                [[Double]](repeating: [0.0], count: batchSize),
                batchSize: batchSize,
                nbNeurons: 1
            )
            try! mainBranch.backward()
            try! mainBranch.update()
            
            try! vqBranch.forward()
            try! vqLayer.lossDerivativeGPU()
            let lossVal: Double = try! vqLayer.getLossGPU()
            try! vqBranch.update()
            
            print(lossVal)
            
            mainBranch.incStep()
            vqBranch.incStep()
            numLoop += 1
        }
    }
}<|MERGE_RESOLUTION|>--- conflicted
+++ resolved
@@ -781,11 +781,7 @@
 // Compare GPU gradients with CPU ones through time.
 // We expect to see errors ~ 1e-7 and less.
 // -----------------------------------------------------------------------------
-<<<<<<< HEAD
-class LayerSeq4FlowTests: Input2DMSE1DCase
-=======
 class LayerSeq48FlowTests: Input2DMSE1DCase
->>>>>>> 4969db6a
 {
     /// Systematic call before test begins.
     override func setUp()
@@ -828,8 +824,6 @@
         var layerSeq: LayerSeq
         switch model
         {
-<<<<<<< HEAD
-=======
         case "FullyConnectedSeq":
             layerSeq = try! FullyConnectedPatch(
                 layerPrev: layer, patch: width / 3, nbNeurons: 4 * 3,
@@ -897,7 +891,6 @@
         var layerSeq: LayerSeq
         switch model
         {
->>>>>>> 4969db6a
         case "Sum":
             let otherLayer1: LayerSeq = try! FullyConnectedPatch(
                 layerPrev: layer, patch: width / 3, nbNeurons: 4 * 5,
